/* ssl/s3_pkt.c */
/* Copyright (C) 1995-1998 Eric Young (eay@cryptsoft.com)
 * All rights reserved.
 *
 * This package is an SSL implementation written
 * by Eric Young (eay@cryptsoft.com).
 * The implementation was written so as to conform with Netscapes SSL.
 * 
 * This library is free for commercial and non-commercial use as long as
 * the following conditions are aheared to.  The following conditions
 * apply to all code found in this distribution, be it the RC4, RSA,
 * lhash, DES, etc., code; not just the SSL code.  The SSL documentation
 * included with this distribution is covered by the same copyright terms
 * except that the holder is Tim Hudson (tjh@cryptsoft.com).
 * 
 * Copyright remains Eric Young's, and as such any Copyright notices in
 * the code are not to be removed.
 * If this package is used in a product, Eric Young should be given attribution
 * as the author of the parts of the library used.
 * This can be in the form of a textual message at program startup or
 * in documentation (online or textual) provided with the package.
 * 
 * Redistribution and use in source and binary forms, with or without
 * modification, are permitted provided that the following conditions
 * are met:
 * 1. Redistributions of source code must retain the copyright
 *    notice, this list of conditions and the following disclaimer.
 * 2. Redistributions in binary form must reproduce the above copyright
 *    notice, this list of conditions and the following disclaimer in the
 *    documentation and/or other materials provided with the distribution.
 * 3. All advertising materials mentioning features or use of this software
 *    must display the following acknowledgement:
 *    "This product includes cryptographic software written by
 *     Eric Young (eay@cryptsoft.com)"
 *    The word 'cryptographic' can be left out if the rouines from the library
 *    being used are not cryptographic related :-).
 * 4. If you include any Windows specific code (or a derivative thereof) from 
 *    the apps directory (application code) you must include an acknowledgement:
 *    "This product includes software written by Tim Hudson (tjh@cryptsoft.com)"
 * 
 * THIS SOFTWARE IS PROVIDED BY ERIC YOUNG ``AS IS'' AND
 * ANY EXPRESS OR IMPLIED WARRANTIES, INCLUDING, BUT NOT LIMITED TO, THE
 * IMPLIED WARRANTIES OF MERCHANTABILITY AND FITNESS FOR A PARTICULAR PURPOSE
 * ARE DISCLAIMED.  IN NO EVENT SHALL THE AUTHOR OR CONTRIBUTORS BE LIABLE
 * FOR ANY DIRECT, INDIRECT, INCIDENTAL, SPECIAL, EXEMPLARY, OR CONSEQUENTIAL
 * DAMAGES (INCLUDING, BUT NOT LIMITED TO, PROCUREMENT OF SUBSTITUTE GOODS
 * OR SERVICES; LOSS OF USE, DATA, OR PROFITS; OR BUSINESS INTERRUPTION)
 * HOWEVER CAUSED AND ON ANY THEORY OF LIABILITY, WHETHER IN CONTRACT, STRICT
 * LIABILITY, OR TORT (INCLUDING NEGLIGENCE OR OTHERWISE) ARISING IN ANY WAY
 * OUT OF THE USE OF THIS SOFTWARE, EVEN IF ADVISED OF THE POSSIBILITY OF
 * SUCH DAMAGE.
 * 
 * The licence and distribution terms for any publically available version or
 * derivative of this code cannot be changed.  i.e. this code cannot simply be
 * copied and put under another distribution licence
 * [including the GNU Public Licence.]
 */
/* ====================================================================
 * Copyright (c) 1998-2002 The OpenSSL Project.  All rights reserved.
 *
 * Redistribution and use in source and binary forms, with or without
 * modification, are permitted provided that the following conditions
 * are met:
 *
 * 1. Redistributions of source code must retain the above copyright
 *    notice, this list of conditions and the following disclaimer. 
 *
 * 2. Redistributions in binary form must reproduce the above copyright
 *    notice, this list of conditions and the following disclaimer in
 *    the documentation and/or other materials provided with the
 *    distribution.
 *
 * 3. All advertising materials mentioning features or use of this
 *    software must display the following acknowledgment:
 *    "This product includes software developed by the OpenSSL Project
 *    for use in the OpenSSL Toolkit. (http://www.openssl.org/)"
 *
 * 4. The names "OpenSSL Toolkit" and "OpenSSL Project" must not be used to
 *    endorse or promote products derived from this software without
 *    prior written permission. For written permission, please contact
 *    openssl-core@openssl.org.
 *
 * 5. Products derived from this software may not be called "OpenSSL"
 *    nor may "OpenSSL" appear in their names without prior written
 *    permission of the OpenSSL Project.
 *
 * 6. Redistributions of any form whatsoever must retain the following
 *    acknowledgment:
 *    "This product includes software developed by the OpenSSL Project
 *    for use in the OpenSSL Toolkit (http://www.openssl.org/)"
 *
 * THIS SOFTWARE IS PROVIDED BY THE OpenSSL PROJECT ``AS IS'' AND ANY
 * EXPRESSED OR IMPLIED WARRANTIES, INCLUDING, BUT NOT LIMITED TO, THE
 * IMPLIED WARRANTIES OF MERCHANTABILITY AND FITNESS FOR A PARTICULAR
 * PURPOSE ARE DISCLAIMED.  IN NO EVENT SHALL THE OpenSSL PROJECT OR
 * ITS CONTRIBUTORS BE LIABLE FOR ANY DIRECT, INDIRECT, INCIDENTAL,
 * SPECIAL, EXEMPLARY, OR CONSEQUENTIAL DAMAGES (INCLUDING, BUT
 * NOT LIMITED TO, PROCUREMENT OF SUBSTITUTE GOODS OR SERVICES;
 * LOSS OF USE, DATA, OR PROFITS; OR BUSINESS INTERRUPTION)
 * HOWEVER CAUSED AND ON ANY THEORY OF LIABILITY, WHETHER IN CONTRACT,
 * STRICT LIABILITY, OR TORT (INCLUDING NEGLIGENCE OR OTHERWISE)
 * ARISING IN ANY WAY OUT OF THE USE OF THIS SOFTWARE, EVEN IF ADVISED
 * OF THE POSSIBILITY OF SUCH DAMAGE.
 * ====================================================================
 *
 * This product includes cryptographic software written by Eric Young
 * (eay@cryptsoft.com).  This product includes software written by Tim
 * Hudson (tjh@cryptsoft.com).
 *
 */

#include <stdio.h>
#include <errno.h>
#define USE_SOCKETS
#include "ssl_locl.h"
#include <openssl/evp.h>
#include <openssl/buffer.h>

static int do_ssl3_write(SSL *s, int type, const unsigned char *buf,
			 unsigned int len, int create_empty_fragment);
static int ssl3_get_record(SSL *s);

int ssl3_read_n(SSL *s, int n, int max, int extend)
	{
	/* If extend == 0, obtain new n-byte packet; if extend == 1, increase
	 * packet by another n bytes.
	 * The packet will be in the sub-array of s->s3->rbuf.buf specified
	 * by s->packet and s->packet_length.
	 * (If s->read_ahead is set, 'max' bytes may be stored in rbuf
	 * [plus s->packet_length bytes if extend == 1].)
	 */
	int i,len,left;
	long align=0;
	unsigned char *pkt;
	SSL3_BUFFER *rb;

	if (n <= 0) return n;

	rb    = &(s->s3->rbuf);
	if (rb->buf == NULL)
		if (!ssl3_setup_read_buffer(s))
			return -1;

	left  = rb->left;
#if defined(SSL3_ALIGN_PAYLOAD) && SSL3_ALIGN_PAYLOAD!=0
	align = (long)rb->buf + SSL3_RT_HEADER_LENGTH;
	align = (-align)&(SSL3_ALIGN_PAYLOAD-1);
#endif

	if (!extend)
		{
		/* start with empty packet ... */
		if (left == 0)
			rb->offset = align;
		else if (align != 0 && left >= SSL3_RT_HEADER_LENGTH)
			{
			/* check if next packet length is large
			 * enough to justify payload alignment... */
			pkt = rb->buf + rb->offset;
			if (pkt[0] == SSL3_RT_APPLICATION_DATA
			    && (pkt[3]<<8|pkt[4]) >= 128)
				{
				/* Note that even if packet is corrupted
				 * and its length field is insane, we can
				 * only be led to wrong decision about
				 * whether memmove will occur or not.
				 * Header values has no effect on memmove
				 * arguments and therefore no buffer
				 * overrun can be triggered. */
				memmove (rb->buf+align,pkt,left);
				rb->offset = align;
				}
			}
		s->packet = rb->buf + rb->offset;
		s->packet_length = 0;
		/* ... now we can act as if 'extend' was set */
		}

	/* For DTLS/UDP reads should not span multiple packets
	 * because the read operation returns the whole packet
	 * at once (as long as it fits into the buffer). */
	if (SSL_version(s) == DTLS1_VERSION || SSL_version(s) == DTLS1_BAD_VER)
		{
		if (left > 0 && n > left)
			n = left;
		}

	/* if there is enough in the buffer from a previous read, take some */
	if (left >= n)
		{
		s->packet_length+=n;
		rb->left=left-n;
		rb->offset+=n;
		return(n);
		}

	/* else we need to read more data */

	len = s->packet_length;
	pkt = rb->buf+align;
	/* Move any available bytes to front of buffer:
	 * 'len' bytes already pointed to by 'packet',
	 * 'left' extra ones at the end */
	if (s->packet != pkt) /* len > 0 */
		{
		memmove(pkt, s->packet, len+left);
		s->packet = pkt;
		rb->offset = len + align;
		}

	if (n > (int)(rb->len - rb->offset)) /* does not happen */
		{
		SSLerr(SSL_F_SSL3_READ_N,ERR_R_INTERNAL_ERROR);
		return -1;
		}

	if (!s->read_ahead)
		/* ignore max parameter */
		max = n;
	else
		{
		if (max < n)
			max = n;
		if (max > (int)(rb->len - rb->offset))
			max = rb->len - rb->offset;
		}

	while (left < n)
		{
		/* Now we have len+left bytes at the front of s->s3->rbuf.buf
		 * and need to read in more until we have len+n (up to
		 * len+max if possible) */

		clear_sys_error();
		if (s->rbio != NULL)
			{
			s->rwstate=SSL_READING;
			i=BIO_read(s->rbio,pkt+len+left, max-left);
			}
		else
			{
			SSLerr(SSL_F_SSL3_READ_N,SSL_R_READ_BIO_NOT_SET);
			i = -1;
			}

		if (i <= 0)
			{
			rb->left = left;
			if (s->mode & SSL_MODE_RELEASE_BUFFERS)
				if (len+left == 0)
					ssl3_release_read_buffer(s);
			return(i);
			}
		left+=i;
		/* reads should *never* span multiple packets for DTLS because
		 * the underlying transport protocol is message oriented as opposed
		 * to byte oriented as in the TLS case. */
		if (SSL_version(s) == DTLS1_VERSION || SSL_version(s) == DTLS1_BAD_VER)
			{
			if (n > left)
				n = left; /* makes the while condition false */
			}
		}

	/* done reading, now the book-keeping */
	rb->offset += n;
	rb->left = left - n;
	s->packet_length += n;
	s->rwstate=SSL_NOTHING;
	return(n);
	}

/* Call this to get a new input record.
 * It will return <= 0 if more data is needed, normally due to an error
 * or non-blocking IO.
 * When it finishes, one packet has been decoded and can be found in
 * ssl->s3->rrec.type    - is the type of record
 * ssl->s3->rrec.data, 	 - data
 * ssl->s3->rrec.length, - number of bytes
 */
/* used only by ssl3_read_bytes */
static int ssl3_get_record(SSL *s)
	{
	int ssl_major,ssl_minor,al;
	int enc_err,n,i,ret= -1;
	SSL3_RECORD *rr;
	SSL_SESSION *sess;
	unsigned char *p;
	unsigned char md[EVP_MAX_MD_SIZE];
	short version;
	int mac_size;
	int clear=0;
	size_t extra;
	int decryption_failed_or_bad_record_mac = 0;
	unsigned char *mac = NULL;

	rr= &(s->s3->rrec);
	sess=s->session;

	if (s->options & SSL_OP_MICROSOFT_BIG_SSLV3_BUFFER)
		extra=SSL3_RT_MAX_EXTRA;
	else
		extra=0;
	if (extra && !s->s3->init_extra)
		{
		/* An application error: SLS_OP_MICROSOFT_BIG_SSLV3_BUFFER
		 * set after ssl3_setup_buffers() was done */
		SSLerr(SSL_F_SSL3_GET_RECORD, ERR_R_INTERNAL_ERROR);
		return -1;
		}

again:
	/* check if we have the header */
	if (	(s->rstate != SSL_ST_READ_BODY) ||
		(s->packet_length < SSL3_RT_HEADER_LENGTH)) 
		{
		n=ssl3_read_n(s, SSL3_RT_HEADER_LENGTH, s->s3->rbuf.len, 0);
		if (n <= 0) return(n); /* error or non-blocking */
		s->rstate=SSL_ST_READ_BODY;

		p=s->packet;

		/* Pull apart the header into the SSL3_RECORD */
		rr->type= *(p++);
		ssl_major= *(p++);
		ssl_minor= *(p++);
		version=(ssl_major<<8)|ssl_minor;
		n2s(p,rr->length);
#if 0
fprintf(stderr, "Record type=%d, Length=%d\n", rr->type, rr->length);
#endif

		/* Lets check version */
		if (!s->first_packet)
			{
			if (version != s->version)
				{
				SSLerr(SSL_F_SSL3_GET_RECORD,SSL_R_WRONG_VERSION_NUMBER);
<<<<<<< HEAD
				if ((s->version & 0xFF00) == (version & 0xFF00))
					/* Send back error using their minor version number :-) */

=======
                                if ((s->version & 0xFF00) == (version & 0xFF00))
                                	/* Send back error using their minor version number :-) */
>>>>>>> 919b01cc
					s->version = (unsigned short)version;
				al=SSL_AD_PROTOCOL_VERSION;
				goto f_err;
				}
			}

		if ((version>>8) != SSL3_VERSION_MAJOR)
			{
			SSLerr(SSL_F_SSL3_GET_RECORD,SSL_R_WRONG_VERSION_NUMBER);
			goto err;
			}

		if (rr->length > s->s3->rbuf.len - SSL3_RT_HEADER_LENGTH)
			{
			al=SSL_AD_RECORD_OVERFLOW;
			SSLerr(SSL_F_SSL3_GET_RECORD,SSL_R_PACKET_LENGTH_TOO_LONG);
			goto f_err;
			}

		/* now s->rstate == SSL_ST_READ_BODY */
		}

	/* s->rstate == SSL_ST_READ_BODY, get and decode the data */

	if (rr->length > s->packet_length-SSL3_RT_HEADER_LENGTH)
		{
		/* now s->packet_length == SSL3_RT_HEADER_LENGTH */
		i=rr->length;
		n=ssl3_read_n(s,i,i,1);
		if (n <= 0) return(n); /* error or non-blocking io */
		/* now n == rr->length,
		 * and s->packet_length == SSL3_RT_HEADER_LENGTH + rr->length */
		}

	s->rstate=SSL_ST_READ_HEADER; /* set state for later operations */

	/* At this point, s->packet_length == SSL3_RT_HEADER_LNGTH + rr->length,
	 * and we have that many bytes in s->packet
	 */
	rr->input= &(s->packet[SSL3_RT_HEADER_LENGTH]);

	/* ok, we can now read from 's->packet' data into 'rr'
	 * rr->input points at rr->length bytes, which
	 * need to be copied into rr->data by either
	 * the decryption or by the decompression
	 * When the data is 'copied' into the rr->data buffer,
	 * rr->input will be pointed at the new buffer */ 

	/* We now have - encrypted [ MAC [ compressed [ plain ] ] ]
	 * rr->length bytes of encrypted compressed stuff. */

	/* check is not needed I believe */
	if (rr->length > SSL3_RT_MAX_ENCRYPTED_LENGTH+extra)
		{
		al=SSL_AD_RECORD_OVERFLOW;
		SSLerr(SSL_F_SSL3_GET_RECORD,SSL_R_ENCRYPTED_LENGTH_TOO_LONG);
		goto f_err;
		}

	/* decrypt in place in 'rr->input' */
	rr->data=rr->input;

	enc_err = s->method->ssl3_enc->enc(s,0);
	if (enc_err <= 0)
		{
		if (enc_err == 0)
			/* SSLerr() and ssl3_send_alert() have been called */
			goto err;

		/* Otherwise enc_err == -1, which indicates bad padding
		 * (rec->length has not been changed in this case).
		 * To minimize information leaked via timing, we will perform
		 * the MAC computation anyway. */
		decryption_failed_or_bad_record_mac = 1;
		}

#ifdef TLS_DEBUG
printf("dec %d\n",rr->length);
{ unsigned int z; for (z=0; z<rr->length; z++) printf("%02X%c",rr->data[z],((z+1)%16)?' ':'\n'); }
printf("\n");
#endif

	/* r->length is now the compressed data plus mac */
	if (	(sess == NULL) ||
		(s->enc_read_ctx == NULL) ||
		(EVP_MD_CTX_md(s->read_hash) == NULL))
		clear=1;

	if (!clear)
		{
		/* !clear => s->read_hash != NULL => mac_size != -1 */
		mac_size=EVP_MD_CTX_size(s->read_hash);
		OPENSSL_assert(mac_size >= 0);

		if (rr->length > SSL3_RT_MAX_COMPRESSED_LENGTH+extra+mac_size)
			{
#if 0 /* OK only for stream ciphers (then rr->length is visible from ciphertext anyway) */
			al=SSL_AD_RECORD_OVERFLOW;
			SSLerr(SSL_F_SSL3_GET_RECORD,SSL_R_PRE_MAC_LENGTH_TOO_LONG);
			goto f_err;
#else
			decryption_failed_or_bad_record_mac = 1;
#endif			
			}
		/* check the MAC for rr->input (it's in mac_size bytes at the tail) */
		if (rr->length >= (unsigned int)mac_size)
			{
			rr->length -= mac_size;
			mac = &rr->data[rr->length];
			}
		else
			{
			/* record (minus padding) is too short to contain a MAC */
#if 0 /* OK only for stream ciphers */
			al=SSL_AD_DECODE_ERROR;
			SSLerr(SSL_F_SSL3_GET_RECORD,SSL_R_LENGTH_TOO_SHORT);
			goto f_err;
#else
			decryption_failed_or_bad_record_mac = 1;
			rr->length = 0;
#endif
			}
		i=s->method->ssl3_enc->mac(s,md,0);
		if (i < 0 || mac == NULL || memcmp(md, mac, (size_t)mac_size) != 0)
			{
			decryption_failed_or_bad_record_mac = 1;
			}
		}

	if (decryption_failed_or_bad_record_mac)
		{
		/* A separate 'decryption_failed' alert was introduced with TLS 1.0,
		 * SSL 3.0 only has 'bad_record_mac'.  But unless a decryption
		 * failure is directly visible from the ciphertext anyway,
		 * we should not reveal which kind of error occured -- this
		 * might become visible to an attacker (e.g. via a logfile) */
		al=SSL_AD_BAD_RECORD_MAC;
		SSLerr(SSL_F_SSL3_GET_RECORD,SSL_R_DECRYPTION_FAILED_OR_BAD_RECORD_MAC);
		goto f_err;
		}

	/* r->length is now just compressed */
	if (s->expand != NULL)
		{
		if (rr->length > SSL3_RT_MAX_COMPRESSED_LENGTH+extra)
			{
			al=SSL_AD_RECORD_OVERFLOW;
			SSLerr(SSL_F_SSL3_GET_RECORD,SSL_R_COMPRESSED_LENGTH_TOO_LONG);
			goto f_err;
			}
		if (!ssl3_do_uncompress(s))
			{
			al=SSL_AD_DECOMPRESSION_FAILURE;
			SSLerr(SSL_F_SSL3_GET_RECORD,SSL_R_BAD_DECOMPRESSION);
			goto f_err;
			}
		}

	if (rr->length > SSL3_RT_MAX_PLAIN_LENGTH+extra)
		{
		al=SSL_AD_RECORD_OVERFLOW;
		SSLerr(SSL_F_SSL3_GET_RECORD,SSL_R_DATA_LENGTH_TOO_LONG);
		goto f_err;
		}

	rr->off=0;
	/* So at this point the following is true
	 * ssl->s3->rrec.type 	is the type of record
	 * ssl->s3->rrec.length	== number of bytes in record
	 * ssl->s3->rrec.off	== offset to first valid byte
	 * ssl->s3->rrec.data	== where to take bytes from, increment
	 *			   after use :-).
	 */

	/* we have pulled in a full packet so zero things */
	s->packet_length=0;

	/* just read a 0 length packet */
	if (rr->length == 0) goto again;

#if 0
fprintf(stderr, "Ultimate Record type=%d, Length=%d\n", rr->type, rr->length);
#endif

	return(1);

f_err:
	ssl3_send_alert(s,SSL3_AL_FATAL,al);
err:
	return(ret);
	}

int ssl3_do_uncompress(SSL *ssl)
	{
#ifndef OPENSSL_NO_COMP
	int i;
	SSL3_RECORD *rr;

	rr= &(ssl->s3->rrec);
	i=COMP_expand_block(ssl->expand,rr->comp,
		SSL3_RT_MAX_PLAIN_LENGTH,rr->data,(int)rr->length);
	if (i < 0)
		return(0);
	else
		rr->length=i;
	rr->data=rr->comp;
#endif
	return(1);
	}

int ssl3_do_compress(SSL *ssl)
	{
#ifndef OPENSSL_NO_COMP
	int i;
	SSL3_RECORD *wr;

	wr= &(ssl->s3->wrec);
	i=COMP_compress_block(ssl->compress,wr->data,
		SSL3_RT_MAX_COMPRESSED_LENGTH,
		wr->input,(int)wr->length);
	if (i < 0)
		return(0);
	else
		wr->length=i;

	wr->input=wr->data;
#endif
	return(1);
	}

/* Call this to write data in records of type 'type'
 * It will return <= 0 if not all data has been sent or non-blocking IO.
 */
int ssl3_write_bytes(SSL *s, int type, const void *buf_, int len)
	{
	const unsigned char *buf=buf_;
	unsigned int tot,n,nw;
	int i;

	s->rwstate=SSL_NOTHING;
	tot=s->s3->wnum;
	s->s3->wnum=0;

	if (SSL_in_init(s) && !s->in_handshake)
		{
		i=s->handshake_func(s);
		if (i < 0) return(i);
		if (i == 0)
			{
			SSLerr(SSL_F_SSL3_WRITE_BYTES,SSL_R_SSL_HANDSHAKE_FAILURE);
			return -1;
			}
		}

	n=(len-tot);
	for (;;)
		{
		if (n > s->max_send_fragment)
			nw=s->max_send_fragment;
		else
			nw=n;

		i=do_ssl3_write(s, type, &(buf[tot]), nw, 0);
		if (i <= 0)
			{
			s->s3->wnum=tot;
			return i;
			}

		if ((i == (int)n) ||
			(type == SSL3_RT_APPLICATION_DATA &&
			 (s->mode & SSL_MODE_ENABLE_PARTIAL_WRITE)))
			{
			/* next chunk of data should get another prepended empty fragment
			 * in ciphersuites with known-IV weakness: */
			s->s3->empty_fragment_done = 0;
			
			return tot+i;
			}

		n-=i;
		tot+=i;
		}
	}

static int do_ssl3_write(SSL *s, int type, const unsigned char *buf,
			 unsigned int len, int create_empty_fragment)
	{
	unsigned char *p,*plen;
	int i,mac_size,clear=0;
	int prefix_len=0;
	long align=0;
	SSL3_RECORD *wr;
	SSL3_BUFFER *wb=&(s->s3->wbuf);
	SSL_SESSION *sess;

 	if (wb->buf == NULL)
		if (!ssl3_setup_write_buffer(s))
			return -1;

	/* first check if there is a SSL3_BUFFER still being written
	 * out.  This will happen with non blocking IO */
	if (wb->left != 0)
		return(ssl3_write_pending(s,type,buf,len));

	/* If we have an alert to send, lets send it */
	if (s->s3->alert_dispatch)
		{
		i=s->method->ssl_dispatch_alert(s);
		if (i <= 0)
			return(i);
		/* if it went, fall through and send more stuff */
		}

	if (len == 0 && !create_empty_fragment)
		return 0;

	wr= &(s->s3->wrec);
	sess=s->session;

	if (	(sess == NULL) ||
		(s->enc_write_ctx == NULL) ||
		(EVP_MD_CTX_md(s->write_hash) == NULL))
		clear=1;

	if (clear)
		mac_size=0;
	else
		{
		mac_size=EVP_MD_CTX_size(s->write_hash);
		if (mac_size < 0)
			goto err;
		}

	/* 'create_empty_fragment' is true only when this function calls itself */
	if (!clear && !create_empty_fragment && !s->s3->empty_fragment_done)
		{
		/* countermeasure against known-IV weakness in CBC ciphersuites
		 * (see http://www.openssl.org/~bodo/tls-cbc.txt) */

		if (s->s3->need_empty_fragments && type == SSL3_RT_APPLICATION_DATA)
			{
			/* recursive function call with 'create_empty_fragment' set;
			 * this prepares and buffers the data for an empty fragment
			 * (these 'prefix_len' bytes are sent out later
			 * together with the actual payload) */
			prefix_len = do_ssl3_write(s, type, buf, 0, 1);
			if (prefix_len <= 0)
				goto err;

			if (prefix_len >
		(SSL3_RT_HEADER_LENGTH + SSL3_RT_SEND_MAX_ENCRYPTED_OVERHEAD))
				{
				/* insufficient space */
				SSLerr(SSL_F_DO_SSL3_WRITE, ERR_R_INTERNAL_ERROR);
				goto err;
				}
			}
		
		s->s3->empty_fragment_done = 1;
		}

	if (create_empty_fragment)
		{
#if defined(SSL3_ALIGN_PAYLOAD) && SSL3_ALIGN_PAYLOAD!=0
		/* extra fragment would be couple of cipher blocks,
		 * which would be multiple of SSL3_ALIGN_PAYLOAD, so
		 * if we want to align the real payload, then we can
		 * just pretent we simply have two headers. */
		align = (long)wb->buf + 2*SSL3_RT_HEADER_LENGTH;
		align = (-align)&(SSL3_ALIGN_PAYLOAD-1);
#endif
		p = wb->buf + align;
		wb->offset  = align;
		}
	else if (prefix_len)
		{
		p = wb->buf + wb->offset + prefix_len;
		}
	else
		{
#if defined(SSL3_ALIGN_PAYLOAD) && SSL3_ALIGN_PAYLOAD!=0
		align = (long)wb->buf + SSL3_RT_HEADER_LENGTH;
		align = (-align)&(SSL3_ALIGN_PAYLOAD-1);
#endif
		p = wb->buf + align;
		wb->offset  = align;
		}

	/* write the header */

	*(p++)=type&0xff;
	wr->type=type;

	*(p++)=(s->version>>8);
	*(p++)=s->version&0xff;

	/* field where we are to write out packet length */
	plen=p; 
	p+=2;

	/* lets setup the record stuff. */
	wr->data=p;
	wr->length=(int)len;
	wr->input=(unsigned char *)buf;

	/* we now 'read' from wr->input, wr->length bytes into
	 * wr->data */

	/* first we compress */
	if (s->compress != NULL)
		{
		if (!ssl3_do_compress(s))
			{
			SSLerr(SSL_F_DO_SSL3_WRITE,SSL_R_COMPRESSION_FAILURE);
			goto err;
			}
		}
	else
		{
		memcpy(wr->data,wr->input,wr->length);
		wr->input=wr->data;
		}

	/* we should still have the output to wr->data and the input
	 * from wr->input.  Length should be wr->length.
	 * wr->data still points in the wb->buf */

	if (mac_size != 0)
		{
		if (s->method->ssl3_enc->mac(s,&(p[wr->length]),1) < 0)
			goto err;
		wr->length+=mac_size;
		wr->input=p;
		wr->data=p;
		}

	/* ssl3_enc can only have an error on read */
	s->method->ssl3_enc->enc(s,1);

	/* record length after mac and block padding */
	s2n(wr->length,plen);

	/* we should now have
	 * wr->data pointing to the encrypted data, which is
	 * wr->length long */
	wr->type=type; /* not needed but helps for debugging */
	wr->length+=SSL3_RT_HEADER_LENGTH;

	if (create_empty_fragment)
		{
		/* we are in a recursive call;
		 * just return the length, don't write out anything here
		 */
		return wr->length;
		}

	/* now let's set up wb */
	wb->left = prefix_len + wr->length;

	/* memorize arguments so that ssl3_write_pending can detect bad write retries later */
	s->s3->wpend_tot=len;
	s->s3->wpend_buf=buf;
	s->s3->wpend_type=type;
	s->s3->wpend_ret=len;

	/* we now just need to write the buffer */
	return ssl3_write_pending(s,type,buf,len);
err:
	return -1;
	}

/* if s->s3->wbuf.left != 0, we need to call this */
int ssl3_write_pending(SSL *s, int type, const unsigned char *buf,
	unsigned int len)
	{
	int i;
	SSL3_BUFFER *wb=&(s->s3->wbuf);

/* XXXX */
	if ((s->s3->wpend_tot > (int)len)
		|| ((s->s3->wpend_buf != buf) &&
			!(s->mode & SSL_MODE_ACCEPT_MOVING_WRITE_BUFFER))
		|| (s->s3->wpend_type != type))
		{
		SSLerr(SSL_F_SSL3_WRITE_PENDING,SSL_R_BAD_WRITE_RETRY);
		return(-1);
		}

	for (;;)
		{
		clear_sys_error();
		if (s->wbio != NULL)
			{
			s->rwstate=SSL_WRITING;
			i=BIO_write(s->wbio,
				(char *)&(wb->buf[wb->offset]),
				(unsigned int)wb->left);
			}
		else
			{
			SSLerr(SSL_F_SSL3_WRITE_PENDING,SSL_R_BIO_NOT_SET);
			i= -1;
			}
		if (i == wb->left)
			{
			wb->left=0;
			wb->offset+=i;
			if (s->mode & SSL_MODE_RELEASE_BUFFERS)
				ssl3_release_write_buffer(s);
			s->rwstate=SSL_NOTHING;
			return(s->s3->wpend_ret);
			}
		else if (i <= 0) {
			if (s->version == DTLS1_VERSION ||
			    s->version == DTLS1_BAD_VER) {
				/* For DTLS, just drop it. That's kind of the whole
				   point in using a datagram service */
				wb->left = 0;
			}
			return(i);
		}
		wb->offset+=i;
		wb->left-=i;
		}
	}

/* Return up to 'len' payload bytes received in 'type' records.
 * 'type' is one of the following:
 *
 *   -  SSL3_RT_HANDSHAKE (when ssl3_get_message calls us)
 *   -  SSL3_RT_APPLICATION_DATA (when ssl3_read calls us)
 *   -  0 (during a shutdown, no data has to be returned)
 *
 * If we don't have stored data to work from, read a SSL/TLS record first
 * (possibly multiple records if we still don't have anything to return).
 *
 * This function must handle any surprises the peer may have for us, such as
 * Alert records (e.g. close_notify), ChangeCipherSpec records (not really
 * a surprise, but handled as if it were), or renegotiation requests.
 * Also if record payloads contain fragments too small to process, we store
 * them until there is enough for the respective protocol (the record protocol
 * may use arbitrary fragmentation and even interleaving):
 *     Change cipher spec protocol
 *             just 1 byte needed, no need for keeping anything stored
 *     Alert protocol
 *             2 bytes needed (AlertLevel, AlertDescription)
 *     Handshake protocol
 *             4 bytes needed (HandshakeType, uint24 length) -- we just have
 *             to detect unexpected Client Hello and Hello Request messages
 *             here, anything else is handled by higher layers
 *     Application data protocol
 *             none of our business
 */
int ssl3_read_bytes(SSL *s, int type, unsigned char *buf, int len, int peek)
	{
	int al,i,j,ret;
	unsigned int n;
	SSL3_RECORD *rr;
	void (*cb)(const SSL *ssl,int type2,int val)=NULL;

	if (s->s3->rbuf.buf == NULL) /* Not initialized yet */
		if (!ssl3_setup_read_buffer(s))
			return(-1);

	if ((type && (type != SSL3_RT_APPLICATION_DATA) && (type != SSL3_RT_HANDSHAKE) && type) ||
	    (peek && (type != SSL3_RT_APPLICATION_DATA)))
		{
		SSLerr(SSL_F_SSL3_READ_BYTES, ERR_R_INTERNAL_ERROR);
		return -1;
		}

	if ((type == SSL3_RT_HANDSHAKE) && (s->s3->handshake_fragment_len > 0))
		/* (partially) satisfy request from storage */
		{
		unsigned char *src = s->s3->handshake_fragment;
		unsigned char *dst = buf;
		unsigned int k;

		/* peek == 0 */
		n = 0;
		while ((len > 0) && (s->s3->handshake_fragment_len > 0))
			{
			*dst++ = *src++;
			len--; s->s3->handshake_fragment_len--;
			n++;
			}
		/* move any remaining fragment bytes: */
		for (k = 0; k < s->s3->handshake_fragment_len; k++)
			s->s3->handshake_fragment[k] = *src++;
		return n;
	}

	/* Now s->s3->handshake_fragment_len == 0 if type == SSL3_RT_HANDSHAKE. */

	if (!s->in_handshake && SSL_in_init(s))
		{
		/* type == SSL3_RT_APPLICATION_DATA */
		i=s->handshake_func(s);
		if (i < 0) return(i);
		if (i == 0)
			{
			SSLerr(SSL_F_SSL3_READ_BYTES,SSL_R_SSL_HANDSHAKE_FAILURE);
			return(-1);
			}
		}
start:
	s->rwstate=SSL_NOTHING;

	/* s->s3->rrec.type	    - is the type of record
	 * s->s3->rrec.data,    - data
	 * s->s3->rrec.off,     - offset into 'data' for next read
	 * s->s3->rrec.length,  - number of bytes. */
	rr = &(s->s3->rrec);

	/* get new packet if necessary */
	if ((rr->length == 0) || (s->rstate == SSL_ST_READ_BODY))
		{
		ret=ssl3_get_record(s);
		if (ret <= 0) return(ret);
		}

	/* we now have a packet which can be read and processed */

	if (s->s3->change_cipher_spec /* set when we receive ChangeCipherSpec,
	                               * reset by ssl3_get_finished */
		&& (rr->type != SSL3_RT_HANDSHAKE))
		{
		al=SSL_AD_UNEXPECTED_MESSAGE;
		SSLerr(SSL_F_SSL3_READ_BYTES,SSL_R_DATA_BETWEEN_CCS_AND_FINISHED);
		goto f_err;
		}

	/* If the other end has shut down, throw anything we read away
	 * (even in 'peek' mode) */
	if (s->shutdown & SSL_RECEIVED_SHUTDOWN)
		{
		rr->length=0;
		s->rwstate=SSL_NOTHING;
		return(0);
		}


	if (type == rr->type) /* SSL3_RT_APPLICATION_DATA or SSL3_RT_HANDSHAKE */
		{
		/* make sure that we are not getting application data when we
		 * are doing a handshake for the first time */
		if (SSL_in_init(s) && (type == SSL3_RT_APPLICATION_DATA) &&
			(s->enc_read_ctx == NULL))
			{
			al=SSL_AD_UNEXPECTED_MESSAGE;
			SSLerr(SSL_F_SSL3_READ_BYTES,SSL_R_APP_DATA_IN_HANDSHAKE);
			goto f_err;
			}

		if (len <= 0) return(len);

		if ((unsigned int)len > rr->length)
			n = rr->length;
		else
			n = (unsigned int)len;

		memcpy(buf,&(rr->data[rr->off]),n);
		if (!peek)
			{
			rr->length-=n;
			rr->off+=n;
			if (rr->length == 0)
				{
				s->rstate=SSL_ST_READ_HEADER;
				rr->off=0;
				if (s->mode & SSL_MODE_RELEASE_BUFFERS)
					ssl3_release_read_buffer(s);
				}
			}
		return(n);
		}


	/* If we get here, then type != rr->type; if we have a handshake
	 * message, then it was unexpected (Hello Request or Client Hello). */

	/* In case of record types for which we have 'fragment' storage,
	 * fill that so that we can process the data at a fixed place.
	 */
		{
		unsigned int dest_maxlen = 0;
		unsigned char *dest = NULL;
		unsigned int *dest_len = NULL;

		if (rr->type == SSL3_RT_HANDSHAKE)
			{
			dest_maxlen = sizeof s->s3->handshake_fragment;
			dest = s->s3->handshake_fragment;
			dest_len = &s->s3->handshake_fragment_len;
			}
		else if (rr->type == SSL3_RT_ALERT)
			{
			dest_maxlen = sizeof s->s3->alert_fragment;
			dest = s->s3->alert_fragment;
			dest_len = &s->s3->alert_fragment_len;
			}

		if (dest_maxlen > 0)
			{
			n = dest_maxlen - *dest_len; /* available space in 'dest' */
			if (rr->length < n)
				n = rr->length; /* available bytes */

			/* now move 'n' bytes: */
			while (n-- > 0)
				{
				dest[(*dest_len)++] = rr->data[rr->off++];
				rr->length--;
				}

			if (*dest_len < dest_maxlen)
				goto start; /* fragment was too small */
			}
		}

	/* s->s3->handshake_fragment_len == 4  iff  rr->type == SSL3_RT_HANDSHAKE;
	 * s->s3->alert_fragment_len == 2      iff  rr->type == SSL3_RT_ALERT.
	 * (Possibly rr is 'empty' now, i.e. rr->length may be 0.) */

	/* If we are a client, check for an incoming 'Hello Request': */
	if ((!s->server) &&
		(s->s3->handshake_fragment_len >= 4) &&
		(s->s3->handshake_fragment[0] == SSL3_MT_HELLO_REQUEST) &&
		(s->session != NULL) && (s->session->cipher != NULL))
		{
		s->s3->handshake_fragment_len = 0;

		if ((s->s3->handshake_fragment[1] != 0) ||
			(s->s3->handshake_fragment[2] != 0) ||
			(s->s3->handshake_fragment[3] != 0))
			{
			al=SSL_AD_DECODE_ERROR;
			SSLerr(SSL_F_SSL3_READ_BYTES,SSL_R_BAD_HELLO_REQUEST);
			goto f_err;
			}

		if (s->msg_callback)
			s->msg_callback(0, s->version, SSL3_RT_HANDSHAKE, s->s3->handshake_fragment, 4, s, s->msg_callback_arg);

		if (SSL_is_init_finished(s) &&
			!(s->s3->flags & SSL3_FLAGS_NO_RENEGOTIATE_CIPHERS) &&
			!s->s3->renegotiate)
			{
			ssl3_renegotiate(s);
			if (ssl3_renegotiate_check(s))
				{
				i=s->handshake_func(s);
				if (i < 0) return(i);
				if (i == 0)
					{
					SSLerr(SSL_F_SSL3_READ_BYTES,SSL_R_SSL_HANDSHAKE_FAILURE);
					return(-1);
					}

				if (!(s->mode & SSL_MODE_AUTO_RETRY))
					{
					if (s->s3->rbuf.left == 0) /* no read-ahead left? */
						{
						BIO *bio;
						/* In the case where we try to read application data,
						 * but we trigger an SSL handshake, we return -1 with
						 * the retry option set.  Otherwise renegotiation may
						 * cause nasty problems in the blocking world */
						s->rwstate=SSL_READING;
						bio=SSL_get_rbio(s);
						BIO_clear_retry_flags(bio);
						BIO_set_retry_read(bio);
						return(-1);
						}
					}
				}
			}
		/* we either finished a handshake or ignored the request,
		 * now try again to obtain the (application) data we were asked for */
		goto start;
		}
	/* If we are a server and get a client hello when renegotiation isn't
	 * allowed send back a no renegotiation alert and carry on.
	 * WARNING: experimental code, needs reviewing (steve)
	 */
	if (s->server &&
		SSL_is_init_finished(s) &&
    		!s->s3->send_connection_binding &&
		(s->version > SSL3_VERSION) &&
		(s->s3->handshake_fragment_len >= 4) &&
		(s->s3->handshake_fragment[0] == SSL3_MT_CLIENT_HELLO) &&
		(s->session != NULL) && (s->session->cipher != NULL) &&
		!(s->ctx->options & SSL_OP_ALLOW_UNSAFE_LEGACY_RENEGOTIATION))
		
		{
		/*s->s3->handshake_fragment_len = 0;*/
		rr->length = 0;
		ssl3_send_alert(s,SSL3_AL_WARNING, SSL_AD_NO_RENEGOTIATION);
		goto start;
		}
	if (s->s3->alert_fragment_len >= 2)
		{
		int alert_level = s->s3->alert_fragment[0];
		int alert_descr = s->s3->alert_fragment[1];

		s->s3->alert_fragment_len = 0;

		if (s->msg_callback)
			s->msg_callback(0, s->version, SSL3_RT_ALERT, s->s3->alert_fragment, 2, s, s->msg_callback_arg);

		if (s->info_callback != NULL)
			cb=s->info_callback;
		else if (s->ctx->info_callback != NULL)
			cb=s->ctx->info_callback;

		if (cb != NULL)
			{
			j = (alert_level << 8) | alert_descr;
			cb(s, SSL_CB_READ_ALERT, j);
			}

		if (alert_level == 1) /* warning */
			{
			s->s3->warn_alert = alert_descr;
			if (alert_descr == SSL_AD_CLOSE_NOTIFY)
				{
				s->shutdown |= SSL_RECEIVED_SHUTDOWN;
				return(0);
				}
			/* This is a warning but we receive it if we requested
			 * renegotiation and the peer denied it. Terminate with
			 * a fatal alert because if application tried to
			 * renegotiatie it presumably had a good reason and
			 * expects it to succeed.
			 *
			 * In future we might have a renegotiation where we
			 * don't care if the peer refused it where we carry on.
			 */
			else if (alert_descr == SSL_AD_NO_RENEGOTIATION)
				{
				al = SSL_AD_HANDSHAKE_FAILURE;
				SSLerr(SSL_F_SSL3_READ_BYTES,SSL_R_NO_RENEGOTIATION);
				goto f_err;
				}
			}
		else if (alert_level == 2) /* fatal */
			{
			char tmp[16];

			s->rwstate=SSL_NOTHING;
			s->s3->fatal_alert = alert_descr;
			SSLerr(SSL_F_SSL3_READ_BYTES, SSL_AD_REASON_OFFSET + alert_descr);
			BIO_snprintf(tmp,sizeof tmp,"%d",alert_descr);
			ERR_add_error_data(2,"SSL alert number ",tmp);
			s->shutdown|=SSL_RECEIVED_SHUTDOWN;
			SSL_CTX_remove_session(s->ctx,s->session);
			return(0);
			}
		else
			{
			al=SSL_AD_ILLEGAL_PARAMETER;
			SSLerr(SSL_F_SSL3_READ_BYTES,SSL_R_UNKNOWN_ALERT_TYPE);
			goto f_err;
			}

		goto start;
		}

	if (s->shutdown & SSL_SENT_SHUTDOWN) /* but we have not received a shutdown */
		{
		s->rwstate=SSL_NOTHING;
		rr->length=0;
		return(0);
		}

	if (rr->type == SSL3_RT_CHANGE_CIPHER_SPEC)
		{
		/* 'Change Cipher Spec' is just a single byte, so we know
		 * exactly what the record payload has to look like */
		if (	(rr->length != 1) || (rr->off != 0) ||
			(rr->data[0] != SSL3_MT_CCS))
			{
			al=SSL_AD_ILLEGAL_PARAMETER;
			SSLerr(SSL_F_SSL3_READ_BYTES,SSL_R_BAD_CHANGE_CIPHER_SPEC);
			goto f_err;
			}

		/* Check we have a cipher to change to */
		if (s->s3->tmp.new_cipher == NULL)
			{
			al=SSL_AD_UNEXPECTED_MESSAGE;
			SSLerr(SSL_F_SSL3_READ_BYTES,SSL_R_CCS_RECEIVED_EARLY);
			goto f_err;
			}

		rr->length=0;

		if (s->msg_callback)
			s->msg_callback(0, s->version, SSL3_RT_CHANGE_CIPHER_SPEC, rr->data, 1, s, s->msg_callback_arg);

		s->s3->change_cipher_spec=1;
		if (!ssl3_do_change_cipher_spec(s))
			goto err;
		else
			goto start;
		}

	/* Unexpected handshake message (Client Hello, or protocol violation) */
	if ((s->s3->handshake_fragment_len >= 4) &&	!s->in_handshake)
		{
		if (((s->state&SSL_ST_MASK) == SSL_ST_OK) &&
			!(s->s3->flags & SSL3_FLAGS_NO_RENEGOTIATE_CIPHERS))
			{
#if 0 /* worked only because C operator preferences are not as expected (and
       * because this is not really needed for clients except for detecting
       * protocol violations): */
			s->state=SSL_ST_BEFORE|(s->server)
				?SSL_ST_ACCEPT
				:SSL_ST_CONNECT;
#else
			s->state = s->server ? SSL_ST_ACCEPT : SSL_ST_CONNECT;
#endif
			s->new_session=1;
			}
		i=s->handshake_func(s);
		if (i < 0) return(i);
		if (i == 0)
			{
			SSLerr(SSL_F_SSL3_READ_BYTES,SSL_R_SSL_HANDSHAKE_FAILURE);
			return(-1);
			}

		if (!(s->mode & SSL_MODE_AUTO_RETRY))
			{
			if (s->s3->rbuf.left == 0) /* no read-ahead left? */
				{
				BIO *bio;
				/* In the case where we try to read application data,
				 * but we trigger an SSL handshake, we return -1 with
				 * the retry option set.  Otherwise renegotiation may
				 * cause nasty problems in the blocking world */
				s->rwstate=SSL_READING;
				bio=SSL_get_rbio(s);
				BIO_clear_retry_flags(bio);
				BIO_set_retry_read(bio);
				return(-1);
				}
			}
		goto start;
		}

	switch (rr->type)
		{
	default:
#ifndef OPENSSL_NO_TLS
		/* TLS just ignores unknown message types */
		if (s->version == TLS1_VERSION)
			{
			rr->length = 0;
			goto start;
			}
#endif
		al=SSL_AD_UNEXPECTED_MESSAGE;
		SSLerr(SSL_F_SSL3_READ_BYTES,SSL_R_UNEXPECTED_RECORD);
		goto f_err;
	case SSL3_RT_CHANGE_CIPHER_SPEC:
	case SSL3_RT_ALERT:
	case SSL3_RT_HANDSHAKE:
		/* we already handled all of these, with the possible exception
		 * of SSL3_RT_HANDSHAKE when s->in_handshake is set, but that
		 * should not happen when type != rr->type */
		al=SSL_AD_UNEXPECTED_MESSAGE;
		SSLerr(SSL_F_SSL3_READ_BYTES,ERR_R_INTERNAL_ERROR);
		goto f_err;
	case SSL3_RT_APPLICATION_DATA:
		/* At this point, we were expecting handshake data,
		 * but have application data.  If the library was
		 * running inside ssl3_read() (i.e. in_read_app_data
		 * is set) and it makes sense to read application data
		 * at this point (session renegotiation not yet started),
		 * we will indulge it.
		 */
		if (s->s3->in_read_app_data &&
			(s->s3->total_renegotiations != 0) &&
			((
				(s->state & SSL_ST_CONNECT) &&
				(s->state >= SSL3_ST_CW_CLNT_HELLO_A) &&
				(s->state <= SSL3_ST_CR_SRVR_HELLO_A)
				) || (
					(s->state & SSL_ST_ACCEPT) &&
					(s->state <= SSL3_ST_SW_HELLO_REQ_A) &&
					(s->state >= SSL3_ST_SR_CLNT_HELLO_A)
					)
				))
			{
			s->s3->in_read_app_data=2;
			return(-1);
			}
		else
			{
			al=SSL_AD_UNEXPECTED_MESSAGE;
			SSLerr(SSL_F_SSL3_READ_BYTES,SSL_R_UNEXPECTED_RECORD);
			goto f_err;
			}
		}
	/* not reached */

f_err:
	ssl3_send_alert(s,SSL3_AL_FATAL,al);
err:
	return(-1);
	}

int ssl3_do_change_cipher_spec(SSL *s)
	{
	int i;
	const char *sender;
	int slen;

	if (s->state & SSL_ST_ACCEPT)
		i=SSL3_CHANGE_CIPHER_SERVER_READ;
	else
		i=SSL3_CHANGE_CIPHER_CLIENT_READ;

	if (s->s3->tmp.key_block == NULL)
		{
		if (s->session == NULL) 
			{
			/* might happen if dtls1_read_bytes() calls this */
			SSLerr(SSL_F_SSL3_DO_CHANGE_CIPHER_SPEC,SSL_R_CCS_RECEIVED_EARLY);
			return (0);
			}

		s->session->cipher=s->s3->tmp.new_cipher;
		if (!s->method->ssl3_enc->setup_key_block(s)) return(0);
		}

	if (!s->method->ssl3_enc->change_cipher_state(s,i))
		return(0);

	/* we have to record the message digest at
	 * this point so we can get it before we read
	 * the finished message */
	if (s->state & SSL_ST_CONNECT)
		{
		sender=s->method->ssl3_enc->server_finished_label;
		slen=s->method->ssl3_enc->server_finished_label_len;
		}
	else
		{
		sender=s->method->ssl3_enc->client_finished_label;
		slen=s->method->ssl3_enc->client_finished_label_len;
		}

	s->s3->tmp.peer_finish_md_len = s->method->ssl3_enc->final_finish_mac(s,
		sender,slen,s->s3->tmp.peer_finish_md);

	return(1);
	}

int ssl3_send_alert(SSL *s, int level, int desc)
	{
	/* Map tls/ssl alert value to correct one */
	desc=s->method->ssl3_enc->alert_value(desc);
	if (s->version == SSL3_VERSION && desc == SSL_AD_PROTOCOL_VERSION)
		desc = SSL_AD_HANDSHAKE_FAILURE; /* SSL 3.0 does not have protocol_version alerts */
	if (desc < 0) return -1;
	/* If a fatal one, remove from cache */
	if ((level == 2) && (s->session != NULL))
		SSL_CTX_remove_session(s->ctx,s->session);

	s->s3->alert_dispatch=1;
	s->s3->send_alert[0]=level;
	s->s3->send_alert[1]=desc;
	if (s->s3->wbuf.left == 0) /* data still being written out? */
		return s->method->ssl_dispatch_alert(s);
	/* else data is still being written out, we will get written
	 * some time in the future */
	return -1;
	}

int ssl3_dispatch_alert(SSL *s)
	{
	int i,j;
	void (*cb)(const SSL *ssl,int type,int val)=NULL;

	s->s3->alert_dispatch=0;
	i = do_ssl3_write(s, SSL3_RT_ALERT, &s->s3->send_alert[0], 2, 0);
	if (i <= 0)
		{
		s->s3->alert_dispatch=1;
		}
	else
		{
		/* Alert sent to BIO.  If it is important, flush it now.
		 * If the message does not get sent due to non-blocking IO,
		 * we will not worry too much. */
		if (s->s3->send_alert[0] == SSL3_AL_FATAL)
			(void)BIO_flush(s->wbio);

		if (s->msg_callback)
			s->msg_callback(1, s->version, SSL3_RT_ALERT, s->s3->send_alert, 2, s, s->msg_callback_arg);

		if (s->info_callback != NULL)
			cb=s->info_callback;
		else if (s->ctx->info_callback != NULL)
			cb=s->ctx->info_callback;

		if (cb != NULL)
			{
			j=(s->s3->send_alert[0]<<8)|s->s3->send_alert[1];
			cb(s,SSL_CB_WRITE_ALERT,j);
			}
		}
	return(i);
	}<|MERGE_RESOLUTION|>--- conflicted
+++ resolved
@@ -336,14 +336,8 @@
 			if (version != s->version)
 				{
 				SSLerr(SSL_F_SSL3_GET_RECORD,SSL_R_WRONG_VERSION_NUMBER);
-<<<<<<< HEAD
-				if ((s->version & 0xFF00) == (version & 0xFF00))
-					/* Send back error using their minor version number :-) */
-
-=======
                                 if ((s->version & 0xFF00) == (version & 0xFF00))
                                 	/* Send back error using their minor version number :-) */
->>>>>>> 919b01cc
 					s->version = (unsigned short)version;
 				al=SSL_AD_PROTOCOL_VERSION;
 				goto f_err;

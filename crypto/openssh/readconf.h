--- conflicted
+++ resolved
@@ -110,12 +110,9 @@
 
 	int	enable_ssh_keysign;
 	int64_t rekey_limit;
-<<<<<<< HEAD
 	int     none_switch;    /* Use none cipher */
 	int     none_enabled;   /* Allow none to be used */
-=======
 	int	rekey_interval;
->>>>>>> 36e94dc5
 	int	no_host_authentication_for_localhost;
 	int	identities_only;
 	int	server_alive_interval;

/*	$NetBSD: sys.h,v 1.27 2016/05/09 21:46:56 christos Exp $	*/

/*-
 * Copyright (c) 1992, 1993
 *	The Regents of the University of California.  All rights reserved.
 *
 * This code is derived from software contributed to Berkeley by
 * Christos Zoulas of Cornell University.
 *
 * Redistribution and use in source and binary forms, with or without
 * modification, are permitted provided that the following conditions
 * are met:
 * 1. Redistributions of source code must retain the above copyright
 *    notice, this list of conditions and the following disclaimer.
 * 2. Redistributions in binary form must reproduce the above copyright
 *    notice, this list of conditions and the following disclaimer in the
 *    documentation and/or other materials provided with the distribution.
 * 3. Neither the name of the University nor the names of its contributors
 *    may be used to endorse or promote products derived from this software
 *    without specific prior written permission.
 *
 * THIS SOFTWARE IS PROVIDED BY THE REGENTS AND CONTRIBUTORS ``AS IS'' AND
 * ANY EXPRESS OR IMPLIED WARRANTIES, INCLUDING, BUT NOT LIMITED TO, THE
 * IMPLIED WARRANTIES OF MERCHANTABILITY AND FITNESS FOR A PARTICULAR PURPOSE
 * ARE DISCLAIMED.  IN NO EVENT SHALL THE REGENTS OR CONTRIBUTORS BE LIABLE
 * FOR ANY DIRECT, INDIRECT, INCIDENTAL, SPECIAL, EXEMPLARY, OR CONSEQUENTIAL
 * DAMAGES (INCLUDING, BUT NOT LIMITED TO, PROCUREMENT OF SUBSTITUTE GOODS
 * OR SERVICES; LOSS OF USE, DATA, OR PROFITS; OR BUSINESS INTERRUPTION)
 * HOWEVER CAUSED AND ON ANY THEORY OF LIABILITY, WHETHER IN CONTRACT, STRICT
 * LIABILITY, OR TORT (INCLUDING NEGLIGENCE OR OTHERWISE) ARISING IN ANY WAY
 * OUT OF THE USE OF THIS SOFTWARE, EVEN IF ADVISED OF THE POSSIBILITY OF
 * SUCH DAMAGE.
 *
 *	@(#)sys.h	8.1 (Berkeley) 6/4/93
 */

/*
 * sys.h: Put all the stupid compiler and system dependencies here...
 */
#ifndef _h_sys
#define	_h_sys

#ifdef HAVE_SYS_CDEFS_H
#include <sys/cdefs.h>
#endif

#if !defined(__attribute__) && (defined(__cplusplus) || !defined(__GNUC__)  || __GNUC__ == 2 && __GNUC_MINOR__ < 8)
# define __attribute__(A)
#endif

#ifndef _DIAGASSERT
# define _DIAGASSERT(x)
#endif

#ifndef __BEGIN_DECLS
# ifdef  __cplusplus
#  define __BEGIN_DECLS  extern "C" {
#  define __END_DECLS    }
# else
#  define __BEGIN_DECLS
#  define __END_DECLS
# endif
#endif

/* If your compiler does not support this, define it to be empty. */
#define libedit_private __attribute__((__visibility__("hidden")))

#ifndef __arraycount
# define __arraycount(a) (sizeof(a) / sizeof(*(a)))
#endif

#ifndef _PTR_T
# define _PTR_T
typedef void	*ptr_t;
#endif

#ifndef _IOCTL_T
# define _IOCTL_T
typedef void	*ioctl_t;
#endif

#include <stdio.h>

#ifndef HAVE_STRLCAT
#define	strlcat libedit_strlcat
size_t	strlcat(char *dst, const char *src, size_t size);
#endif

#ifndef HAVE_STRLCPY
#define	strlcpy libedit_strlcpy
size_t	strlcpy(char *dst, const char *src, size_t size);
#endif

#ifndef HAVE_GETLINE
#define	getline libedit_getline
ssize_t	getline(char **line, size_t *len, FILE *fp);
#endif

#ifndef _DIAGASSERT
#define _DIAGASSERT(x)
#endif

#ifndef __RCSID
#define __RCSID(x)
#endif

#ifndef HAVE_U_INT32_T
typedef unsigned int	u_int32_t;
#endif

<<<<<<< HEAD
=======
#ifndef HAVE_SIZE_MAX
#define SIZE_MAX	((size_t)-1)
#endif

>>>>>>> 12db70c8
#define	REGEX		/* Use POSIX.2 regular expression functions */
#undef	REGEXP		/* Use UNIX V8 regular expression functions */

#if defined(__sun)
extern int tgetent(char *, const char *);
extern int tgetflag(char *);
extern int tgetnum(char *);
extern int tputs(const char *, int, int (*)(int));
extern char* tgoto(const char*, int, int);
extern char* tgetstr(char*, char**);
#endif

#endif /* _h_sys */<|MERGE_RESOLUTION|>--- conflicted
+++ resolved
@@ -108,13 +108,6 @@
 typedef unsigned int	u_int32_t;
 #endif
 
-<<<<<<< HEAD
-=======
-#ifndef HAVE_SIZE_MAX
-#define SIZE_MAX	((size_t)-1)
-#endif
-
->>>>>>> 12db70c8
 #define	REGEX		/* Use POSIX.2 regular expression functions */
 #undef	REGEXP		/* Use UNIX V8 regular expression functions */
 

--- conflicted
+++ resolved
@@ -1589,11 +1589,6 @@
 	bool wildcard_covered = false;
 	ldns_rdf *zone_name;
 	ldns_rdf *hashed_name;
-<<<<<<< HEAD
-	/* self assignment to suppress uninitialized warning */
-	ldns_rdf *next_closer = NULL;
-=======
->>>>>>> 819dec71
 	ldns_rdf *hashed_next_closer;
 	size_t i;
 	ldns_status result = LDNS_STATUS_DNSSEC_NSEC_RR_NOT_COVERED;

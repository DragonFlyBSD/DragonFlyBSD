--- conflicted
+++ resolved
@@ -770,16 +770,10 @@
 If you always use the same options, put them here.
 .It Pa @SCRIPT@
 Bourne shell script that is run to configure or de-configure an interface.
-<<<<<<< HEAD
-.\".It Pa @LIBDIR@/dhcpcd/dev
-.\".Pa /dev
-.\"management modules.
-=======
 .It Pa @LIBDIR@/dhcpcd/dev
 Linux
 .Pa /dev
 management modules.
->>>>>>> 8d36e1df
 .It Pa @HOOKDIR@
 A directory containing bourne shell scripts that are run by the above script.
 Each script can be disabled by using the

/*
 * ed.term.c: Low level terminal interface
 */
/*-
 * Copyright (c) 1980, 1991 The Regents of the University of California.
 * All rights reserved.
 *
 * Redistribution and use in source and binary forms, with or without
 * modification, are permitted provided that the following conditions
 * are met:
 * 1. Redistributions of source code must retain the above copyright
 *    notice, this list of conditions and the following disclaimer.
 * 2. Redistributions in binary form must reproduce the above copyright
 *    notice, this list of conditions and the following disclaimer in the
 *    documentation and/or other materials provided with the distribution.
 * 3. Neither the name of the University nor the names of its contributors
 *    may be used to endorse or promote products derived from this software
 *    without specific prior written permission.
 *
 * THIS SOFTWARE IS PROVIDED BY THE REGENTS AND CONTRIBUTORS ``AS IS'' AND
 * ANY EXPRESS OR IMPLIED WARRANTIES, INCLUDING, BUT NOT LIMITED TO, THE
 * IMPLIED WARRANTIES OF MERCHANTABILITY AND FITNESS FOR A PARTICULAR PURPOSE
 * ARE DISCLAIMED.  IN NO EVENT SHALL THE REGENTS OR CONTRIBUTORS BE LIABLE
 * FOR ANY DIRECT, INDIRECT, INCIDENTAL, SPECIAL, EXEMPLARY, OR CONSEQUENTIAL
 * DAMAGES (INCLUDING, BUT NOT LIMITED TO, PROCUREMENT OF SUBSTITUTE GOODS
 * OR SERVICES; LOSS OF USE, DATA, OR PROFITS; OR BUSINESS INTERRUPTION)
 * HOWEVER CAUSED AND ON ANY THEORY OF LIABILITY, WHETHER IN CONTRACT, STRICT
 * LIABILITY, OR TORT (INCLUDING NEGLIGENCE OR OTHERWISE) ARISING IN ANY WAY
 * OUT OF THE USE OF THIS SOFTWARE, EVEN IF ADVISED OF THE POSSIBILITY OF
 * SUCH DAMAGE.
 */
#include "sh.h"
#ifndef WINNT_NATIVE
#include <assert.h>
#include "ed.h"

int didsetty = 0;
ttyperm_t ttylist = {
    {
#if defined(POSIX) || defined(TERMIO)
	{ "iflag:", ICRNL, (INLCR|IGNCR) },
	{ "oflag:", (OPOST|ONLCR), ONLRET },
	{ "cflag:", 0, 0 },
	{ "lflag:", (ISIG|ICANON|ECHO|ECHOE|ECHOCTL|IEXTEN),
		    (NOFLSH|ECHONL|EXTPROC|FLUSHO|IDEFAULT) },
#else /* GSTTY */
	{ "nrmal:", (ECHO|CRMOD|ANYP), (CBREAK|RAW|LCASE|VTDELAY|ALLDELAY) },
	{ "local:", (LCRTBS|LCRTERA|LCRTKIL), (LPRTERA|LFLUSHO) },
#endif /* POSIX || TERMIO */
	{ "chars:", 	0, 0 },
    },
    {
#if defined(POSIX) || defined(TERMIO)
	{ "iflag:", (INLCR|ICRNL), IGNCR },
	{ "oflag:", (OPOST|ONLCR), ONLRET },
	{ "cflag:", 0, 0 },
	{ "lflag:", ISIG,
		    (NOFLSH|ICANON|ECHO|ECHOK|ECHONL|EXTPROC|IEXTEN|FLUSHO|
		     IDEFAULT) },
#else /* GSTTY */
	{ "nrmal:", (CBREAK|CRMOD|ANYP), (RAW|ECHO|LCASE|VTDELAY|ALLDELAY) },
	{ "local:", (LCRTBS|LCRTERA|LCRTKIL), (LPRTERA|LFLUSHO) },
#endif /* POSIX || TERMIO */
	{ "chars:", (C_SH(C_MIN)|C_SH(C_TIME)|C_SH(C_SWTCH)|C_SH(C_DSWTCH)|
		     C_SH(C_WERASE)|C_SH(C_REPRINT)|C_SH(C_SUSP)|C_SH(C_DSUSP)|
		     C_SH(C_EOF)|C_SH(C_EOL)|C_SH(C_DISCARD)|C_SH(C_PGOFF)|
<<<<<<< HEAD
		     C_SH(C_KILL2)|C_SH(C_PAGE)|C_SH(C_STATUS)|C_SH(C_CHECKPT)|
		     C_SH(C_LNEXT)),
=======
		     C_SH(C_KILL2)|C_SH(C_PAGE)|C_SH(C_STATUS)|C_SH(C_LNEXT)),
>>>>>>> d6ab524c
		     0 }
    },
    {
#if defined(POSIX) || defined(TERMIO)
	{ "iflag:", 0, IXON | IXOFF },
	{ "oflag:", 0, 0 },
	{ "cflag:", 0, 0 },
	{ "lflag:", 0, ISIG | IEXTEN },
#else /* GSTTY */
	{ "nrmal:", RAW, CBREAK },
	{ "local:", 0, 0 },
#endif /* POSIX || TERMIO */
	{ "chars:", 0, 0 },
    }
};

static const struct tcshmodes {
    const char *m_name;
#ifdef SOLARIS2
    unsigned long m_value;
#else /* !SOLARIS2 */
    int   m_value;
#endif /* SOLARIS2 */
    int   m_type;
} modelist[] = {
#if defined(POSIX) || defined(TERMIO)

# ifdef	IGNBRK
    { "ignbrk",	IGNBRK,	M_INPUT },
# endif /* IGNBRK */
# ifdef	BRKINT
    { "brkint",	BRKINT,	M_INPUT },
# endif /* BRKINT */
# ifdef	IGNPAR
    { "ignpar",	IGNPAR,	M_INPUT },
# endif /* IGNPAR */
# ifdef	PARMRK
    { "parmrk",	PARMRK,	M_INPUT },
# endif /* PARMRK */
# ifdef	INPCK
    { "inpck",	INPCK,	M_INPUT },
# endif /* INPCK */
# ifdef	ISTRIP
    { "istrip",	ISTRIP,	M_INPUT },
# endif /* ISTRIP */
# ifdef	INLCR
    { "inlcr",	INLCR,	M_INPUT },
# endif /* INLCR */
# ifdef	IGNCR
    { "igncr",	IGNCR,	M_INPUT },
# endif /* IGNCR */
# ifdef	ICRNL
    { "icrnl",	ICRNL,	M_INPUT },
# endif /* ICRNL */
# ifdef	IUCLC
    { "iuclc",	IUCLC,	M_INPUT },
# endif /* IUCLC */
# ifdef	IXON
    { "ixon",	IXON,	M_INPUT },
# endif /* IXON */
# ifdef	IXANY
    { "ixany",	IXANY,	M_INPUT },
# endif /* IXANY */
# ifdef	IXOFF
    { "ixoff",	IXOFF,	M_INPUT },
# endif /* IXOFF */
# ifdef  IMAXBEL
    { "imaxbel",IMAXBEL,M_INPUT },
# endif /* IMAXBEL */
# ifdef  IDELETE
    { "idelete",IDELETE,M_INPUT },
# endif /* IDELETE */

# ifdef	OPOST
    { "opost",	OPOST,	M_OUTPUT },
# endif /* OPOST */
# ifdef	OLCUC
    { "olcuc",	OLCUC,	M_OUTPUT },
# endif /* OLCUC */
# ifdef	ONLCR
    { "onlcr",	ONLCR,	M_OUTPUT },
# endif /* ONLCR */
# ifdef	OCRNL
    { "ocrnl",	OCRNL,	M_OUTPUT },
# endif /* OCRNL */
# ifdef	ONOCR
    { "onocr",	ONOCR,	M_OUTPUT },
# endif /* ONOCR */
# ifdef ONOEOT
    { "onoeot",	ONOEOT,	M_OUTPUT },
# endif /* ONOEOT */
# ifdef	ONLRET
    { "onlret",	ONLRET,	M_OUTPUT },
# endif /* ONLRET */
# ifdef	OFILL
    { "ofill",	OFILL,	M_OUTPUT },
# endif /* OFILL */
# ifdef	OFDEL
    { "ofdel",	OFDEL,	M_OUTPUT },
# endif /* OFDEL */
# ifdef	NLDLY
    { "nldly",	NLDLY,	M_OUTPUT },
# endif /* NLDLY */
# ifdef	CRDLY
    { "crdly",	CRDLY,	M_OUTPUT },
# endif /* CRDLY */
# ifdef	TABDLY
    { "tabdly",	TABDLY,	M_OUTPUT },
# endif /* TABDLY */
# ifdef	XTABS
    { "xtabs",	XTABS,	M_OUTPUT },
# endif /* XTABS */
# ifdef	BSDLY
    { "bsdly",	BSDLY,	M_OUTPUT },
# endif /* BSDLY */
# ifdef	VTDLY
    { "vtdly",	VTDLY,	M_OUTPUT },
# endif /* VTDLY */
# ifdef	FFDLY
    { "ffdly",	FFDLY,	M_OUTPUT },
# endif /* FFDLY */
# ifdef	PAGEOUT
    { "pageout",PAGEOUT,M_OUTPUT },
# endif /* PAGEOUT */
# ifdef	WRAP
    { "wrap",	WRAP,	M_OUTPUT },
# endif /* WRAP */

# ifdef	CIGNORE
    { "cignore",CIGNORE,M_CONTROL },
# endif /* CBAUD */
# ifdef	CBAUD
    { "cbaud",	CBAUD,	M_CONTROL },
# endif /* CBAUD */
# ifdef	CSTOPB
    { "cstopb",	CSTOPB,	M_CONTROL },
# endif /* CSTOPB */
# ifdef	CREAD
    { "cread",	CREAD,	M_CONTROL },
# endif /* CREAD */
# ifdef	PARENB
    { "parenb",	PARENB,	M_CONTROL },
# endif /* PARENB */
# ifdef	PARODD
    { "parodd",	PARODD,	M_CONTROL },
# endif /* PARODD */
# ifdef	HUPCL
    { "hupcl",	HUPCL,	M_CONTROL },
# endif /* HUPCL */
# ifdef	CLOCAL
    { "clocal",	CLOCAL,	M_CONTROL },
# endif /* CLOCAL */
# ifdef	LOBLK
    { "loblk",	LOBLK,	M_CONTROL },
# endif /* LOBLK */
# ifdef	CIBAUD
    { "cibaud",	CIBAUD,	M_CONTROL },
# endif /* CIBAUD */
# ifdef CRTSCTS
#  ifdef CCTS_OFLOW
    { "ccts_oflow",CCTS_OFLOW,M_CONTROL },
#  else
    { "crtscts",CRTSCTS,M_CONTROL },
#  endif /* CCTS_OFLOW */
# endif /* CRTSCTS */
# ifdef CRTS_IFLOW
    { "crts_iflow",CRTS_IFLOW,M_CONTROL },
# endif /* CRTS_IFLOW */
# ifdef MDMBUF
    { "mdmbuf",	MDMBUF,	M_CONTROL },
# endif /* MDMBUF */
# ifdef RCV1EN
    { "rcv1en",	RCV1EN,	M_CONTROL },
# endif /* RCV1EN */
# ifdef XMT1EN
    { "xmt1en",	XMT1EN,	M_CONTROL },
# endif /* XMT1EN */

# ifdef	ISIG
    { "isig",	ISIG,	M_LINED },
# endif /* ISIG */
# ifdef	ICANON
    { "icanon",	ICANON,	M_LINED },
# endif /* ICANON */
# ifdef	XCASE
    { "xcase",	XCASE,	M_LINED },
# endif /* XCASE */
# ifdef	ECHO
    { "echo",	ECHO,	M_LINED },
# endif /* ECHO */
# ifdef	ECHOE
    { "echoe",	ECHOE,	M_LINED },
# endif /* ECHOE */
# ifdef	ECHOK
    { "echok",	ECHOK,	M_LINED },
# endif /* ECHOK */
# ifdef	ECHONL
    { "echonl",	ECHONL,	M_LINED },
# endif /* ECHONL */
# ifdef	NOFLSH
    { "noflsh",	NOFLSH,	M_LINED },
# endif /* NOFLSH */
# ifdef	TOSTOP
    { "tostop",	TOSTOP,	M_LINED },
# endif /* TOSTOP */
# ifdef	ECHOCTL
    { "echoctl",ECHOCTL,M_LINED },
# endif /* ECHOCTL */
# ifdef	ECHOPRT
    { "echoprt",ECHOPRT,M_LINED },
# endif /* ECHOPRT */
# ifdef	ECHOKE
    { "echoke",	ECHOKE,	M_LINED },
# endif /* ECHOKE */
# ifdef	DEFECHO
    { "defecho",DEFECHO,M_LINED },
# endif /* DEFECHO */
# ifdef	FLUSHO
    { "flusho",	FLUSHO,	M_LINED },
# endif /* FLUSHO */
# ifdef	PENDIN
    { "pendin",	PENDIN,	M_LINED },
# endif /* PENDIN */
# ifdef	IEXTEN
    { "iexten",	IEXTEN,	M_LINED },
# endif /* IEXTEN */
# ifdef	NOKERNINFO
    { "nokerninfo",NOKERNINFO,M_LINED },
# endif /* NOKERNINFO */
# ifdef	ALTWERASE
    { "altwerase",ALTWERASE,M_LINED },
# endif /* ALTWERASE */
# ifdef	EXTPROC
    { "extproc",EXTPROC,M_LINED },
# endif /* EXTPROC */
# ifdef IDEFAULT
    { "idefault",IDEFAULT,M_LINED },
# endif /* IDEFAULT */

#else /* GSTTY */

# ifdef	TANDEM
    { "tandem",	TANDEM,	M_CONTROL },
# endif /* TANDEM */
# ifdef	CBREAK
    { "cbreak",	CBREAK,	M_CONTROL },
# endif /* CBREAK */
# ifdef	LCASE
    { "lcase",	LCASE,	M_CONTROL },
# endif /* LCASE */
# ifdef	ECHO
    { "echo",	ECHO,	M_CONTROL },
# endif /* ECHO */
# ifdef	CRMOD
    { "crmod",	CRMOD,	M_CONTROL },
# endif /* CRMOD */
# ifdef	RAW
    { "raw",	RAW,	M_CONTROL },
# endif /* RAW */
# ifdef	ODDP
    { "oddp",	ODDP,	M_CONTROL },
# endif /* ODDP */
# ifdef	EVENP
    { "evenp",	EVENP,	M_CONTROL },
# endif /* EVENP */
# ifdef	ANYP
    { "anyp",	ANYP,	M_CONTROL },
# endif /* ANYP */
# ifdef	NLDELAY
    { "nldelay",NLDELAY,M_CONTROL },
# endif /* NLDELAY */
# ifdef	TBDELAY
    { "tbdelay",TBDELAY,M_CONTROL },
# endif /* TBDELAY */
# ifdef	XTABS
    { "xtabs",	XTABS,	M_CONTROL },
# endif /* XTABS */
# ifdef	CRDELAY
    { "crdelay",CRDELAY,M_CONTROL },
# endif /* CRDELAY */
# ifdef	VTDELAY
    { "vtdelay",VTDELAY,M_CONTROL },
# endif /* VTDELAY */
# ifdef	BSDELAY
    { "bsdelay",BSDELAY,M_CONTROL },
# endif /* BSDELAY */
# ifdef	CRTBS
    { "crtbs",	CRTBS,	M_CONTROL },
# endif /* CRTBS */
# ifdef	PRTERA
    { "prtera",	PRTERA,	M_CONTROL },
# endif /* PRTERA */
# ifdef	CRTERA
    { "crtera",	CRTERA,	M_CONTROL },
# endif /* CRTERA */
# ifdef	TILDE
    { "tilde",	TILDE,	M_CONTROL },
# endif /* TILDE */
# ifdef	MDMBUF
    { "mdmbuf",	MDMBUF,	M_CONTROL },
# endif /* MDMBUF */
# ifdef	LITOUT
    { "litout",	LITOUT,	M_CONTROL },
# endif /* LITOUT */
# ifdef	TOSTOP
    { "tostop",	TOSTOP,	M_CONTROL },
# endif /* TOSTOP */
# ifdef	FLUSHO
    { "flusho",	FLUSHO,	M_CONTROL },
# endif /* FLUSHO */
# ifdef	NOHANG
    { "nohang",	NOHANG,	M_CONTROL },
# endif /* NOHANG */
# ifdef	L001000
    { "l001000",L001000,M_CONTROL },
# endif /* L001000 */
# ifdef	CRTKIL
    { "crtkil",	CRTKIL,	M_CONTROL },
# endif /* CRTKIL */
# ifdef	PASS8
    { "pass8",	PASS8,	M_CONTROL },
# endif /* PASS8 */
# ifdef	CTLECH
    { "ctlech",	CTLECH,	M_CONTROL },
# endif /* CTLECH */
# ifdef	PENDIN
    { "pendin",	PENDIN,	M_CONTROL },
# endif /* PENDIN */
# ifdef	DECCTQ
    { "decctq",	DECCTQ,	M_CONTROL },
# endif /* DECCTQ */
# ifdef	NOFLSH
    { "noflsh",	NOFLSH,	M_CONTROL },
# endif /* NOFLSH */

# ifdef	LCRTBS
    { "lcrtbs",	LCRTBS,	M_LOCAL },
# endif /* LCRTBS */
# ifdef	LPRTERA
    { "lprtera",LPRTERA,M_LOCAL },
# endif /* LPRTERA */
# ifdef	LCRTERA
    { "lcrtera",LCRTERA,M_LOCAL },
# endif /* LCRTERA */
# ifdef	LTILDE
    { "ltilde",	LTILDE,	M_LOCAL },
# endif /* LTILDE */
# ifdef	LMDMBUF
    { "lmdmbuf",LMDMBUF,M_LOCAL },
# endif /* LMDMBUF */
# ifdef	LLITOUT
    { "llitout",LLITOUT,M_LOCAL },
# endif /* LLITOUT */
# ifdef	LTOSTOP
    { "ltostop",LTOSTOP,M_LOCAL },
# endif /* LTOSTOP */
# ifdef	LFLUSHO
    { "lflusho",LFLUSHO,M_LOCAL },
# endif /* LFLUSHO */
# ifdef	LNOHANG
    { "lnohang",LNOHANG,M_LOCAL },
# endif /* LNOHANG */
# ifdef	LCRTKIL
    { "lcrtkil",LCRTKIL,M_LOCAL },
# endif /* LCRTKIL */
# ifdef	LPASS8
    { "lpass8",	LPASS8,	M_LOCAL },
# endif /* LPASS8 */
# ifdef	LCTLECH
    { "lctlech",LCTLECH,M_LOCAL },
# endif /* LCTLECH */
# ifdef	LPENDIN
    { "lpendin",LPENDIN,M_LOCAL },
# endif /* LPENDIN */
# ifdef	LDECCTQ
    { "ldecctq",LDECCTQ,M_LOCAL },
# endif /* LDECCTQ */
# ifdef	LNOFLSH
    { "lnoflsh",LNOFLSH,M_LOCAL },
# endif /* LNOFLSH */

#endif /* POSIX || TERMIO */
# if defined(VINTR) || defined(TIOCGETC)
    { "intr",		C_SH(C_INTR), 	M_CHAR },
# endif /* VINTR */
# if defined(VQUIT) || defined(TIOCGETC)
    { "quit",		C_SH(C_QUIT), 	M_CHAR },
# endif /* VQUIT */
# if defined(VERASE) || defined(TIOCGETP)
    { "erase",		C_SH(C_ERASE), 	M_CHAR },
# endif /* VERASE */
# if defined(VKILL) || defined(TIOCGETP)
    { "kill",		C_SH(C_KILL), 	M_CHAR },
# endif /* VKILL */
# if defined(VEOF) || defined(TIOCGETC)
    { "eof",		C_SH(C_EOF), 	M_CHAR },
# endif /* VEOF */
# if defined(VEOL)
    { "eol",		C_SH(C_EOL), 	M_CHAR },
# endif /* VEOL */
# if defined(VEOL2)
    { "eol2",		C_SH(C_EOL2), 	M_CHAR },
# endif  /* VEOL2 */
# if defined(VSWTCH)
    { "swtch",		C_SH(C_SWTCH), 	M_CHAR },
# endif /* VSWTCH */
# if defined(VDSWTCH)
    { "dswtch",		C_SH(C_DSWTCH),	M_CHAR },
# endif /* VDSWTCH */
# if defined(VERASE2)
    { "erase2",		C_SH(C_ERASE2),	M_CHAR },
# endif /* VERASE2 */
# if defined(VSTART) || defined(TIOCGETC)
    { "start",		C_SH(C_START), 	M_CHAR },
# endif /* VSTART */
# if defined(VSTOP) || defined(TIOCGETC)
    { "stop",		C_SH(C_STOP), 	M_CHAR },
# endif /* VSTOP */
# if defined(VWERASE) || defined(TIOCGLTC)
    { "werase",		C_SH(C_WERASE),	M_CHAR },
# endif /* VWERASE */
# if defined(VSUSP) || defined(TIOCGLTC)
    { "susp",		C_SH(C_SUSP), 	M_CHAR },
# endif /* VSUSP */
# if defined(VDSUSP) || defined(TIOCGLTC)
    { "dsusp",		C_SH(C_DSUSP), 	M_CHAR },
# endif /* VDSUSP */
# if defined(VREPRINT) || defined(TIOCGLTC)
    { "reprint",	C_SH(C_REPRINT),M_CHAR },
# endif /* WREPRINT */
# if defined(VDISCARD) || defined(TIOCGLTC)
    { "discard",	C_SH(C_DISCARD),M_CHAR },
# endif /* VDISCARD */
# if defined(VLNEXT) || defined(TIOCGLTC)
    { "lnext",		C_SH(C_LNEXT), 	M_CHAR },
# endif /* VLNEXT */
# if defined(VSTATUS) || defined(TIOCGPAGE)
    { "status",		C_SH(C_STATUS),	M_CHAR },
# endif /* VSTATUS */
# if defined(VCHECKPT) || defined(TIOCGPAGE)
    { "ckpt",		C_SH(C_CHECKPT),M_CHAR },
# endif /* VCHECKPT */
# if defined(VPAGE) || defined(TIOCGPAGE)
    { "page",		C_SH(C_PAGE), 	M_CHAR },
# endif /* VPAGE */
# if defined(VPGOFF) || defined(TIOCGPAGE)
    { "pgoff",		C_SH(C_PGOFF), 	M_CHAR },
# endif /* VPGOFF */
# if defined(VKILL2)
    { "kill2",		C_SH(C_KILL2), 	M_CHAR },
# endif /* VKILL2 */
# if defined(VBRK) || defined(TIOCGETC)
    { "brk",		C_SH(C_BRK), 	M_CHAR },
# endif /* VBRK */
# if defined(VMIN)
    { "min",		C_SH(C_MIN), 	M_CHAR },
# endif /* VMIN */
# if defined(VTIME)
    { "time",		C_SH(C_TIME), 	M_CHAR },
# endif /* VTIME */
    { NULL, 0, -1 },
};

/*
 * If EAGAIN and/or EWOULDBLOCK are defined, we can't just return -1 in all
 * situations where ioctl() does.
 *
 * On AIX 4.1.5 (and presumably some other versions and OSes), as you
 * perform the manual test suite in the README, if you 'bg' vi immediately
 * after suspending it, all is well, but if you wait a few seconds,
 * usually ioctl() will return -1, which previously caused tty_setty() to
 * return -1, causing Rawmode() to return -1, causing Inputl() to return
 * 0, causing bgetc() to return -1, causing readc() to set doneinp to 1,
 * causing process() to break out of the main loop, causing tcsh to exit
 * prematurely.
 *
 * If ioctl()'s errno is EAGAIN/EWOULDBLOCK ("Resource temporarily
 * unavailable"), apparently the tty is being messed with by the OS and we
 * need to try again.  In my testing, ioctl() was never called more than
 * twice in a row.
 *
 * -- Dan Harkless <dan@wave.eng.uci.edu>
 *
 * So, I retry all ioctl's in case others happen to fail too (christos)
 */

#if defined(EAGAIN) && defined(EWOULDBLOCK) && (EWOULDBLOCK != EAGAIN)
# define OKERROR(e) (((e) == EAGAIN) || ((e) == EWOULDBLOCK) || ((e) == EINTR))
#elif defined(EAGAIN)
# define OKERROR(e) (((e) == EAGAIN) || ((e) == EINTR))
#elif defined(EWOULDBLOCK)
# define OKERROR(e) (((e) == EWOULDBLOCK) || ((e) == EINTR))
#else
# define OKERROR(e) ((e) == EINTR)
#endif

#ifdef __NetBSD__
#define KLUDGE (errno == ENOTTY && count < 10)
#else
#define KLUDGE 0
#endif

/* Retry a system call */
#define RETRY(x)				\
do {						\
    int count;					\
						\
    for (count = 0;; count++)			\
	if ((x) == -1) {			\
	    if (OKERROR(errno) || KLUDGE)	\
		continue;			\
	    else				\
		return -1;			\
	}					\
	else					\
	    break;				\
} while (0)

/*ARGSUSED*/
void
dosetty(Char **v, struct command *t)
{
    const struct tcshmodes *m;
    char x, *d, *cmdname;
    int aflag = 0;
    Char *s;
    int z = EX_IO;

    USE(t);
    cmdname = strsave(short2str(*v++));
    cleanup_push(cmdname, xfree);
    setname(cmdname);

    while (v && *v && v[0][0] == '-' && v[0][2] == '\0')
	switch (v[0][1]) {
	case 'a':
	    aflag++;
	    v++;
	    break;
	case 'd':
	    v++;
	    z = ED_IO;
	    break;
	case 'x':
	    v++;
	    z = EX_IO;
	    break;
	case 'q':
	    v++;
	    z = QU_IO;
	    break;
	default:
	    stderror(ERR_NAME | ERR_SYSTEM, short2str(v[0]),
		     CGETS(8, 1, "Unknown switch"));
	    break;
	}

    didsetty = 1;
    if (!v || !*v) {
	int i = -1;
	int len = 0, st = 0, cu;
	for (m = modelist; m->m_name; m++) {
	    if (m->m_type != i) {
		xprintf("%s%s", i != -1 ? "\n" : "",
			ttylist[z][m->m_type].t_name);
		i = m->m_type;
		st = len = strlen(ttylist[z][m->m_type].t_name);
	    }
	    assert(i != -1);

	    x = (ttylist[z][i].t_setmask & m->m_value) ? '+' : '\0';
	    x = (ttylist[z][i].t_clrmask & m->m_value) ? '-' : x;

	    if (x != '\0' || aflag) {
		cu = strlen(m->m_name) + (x != '\0') + 1;
		if (len + cu >= TermH) {
		    xprintf("\n%*s", st, "");
		    len = st + cu;
		}
		else
		    len += cu;
		if (x != '\0')
		    xprintf("%c%s ", x, m->m_name);
		else
		    xprintf("%s ", m->m_name);
	    }
	}
	xputchar('\n');
	cleanup_until(cmdname);
	return;
    }
    while (v && (s = *v++)) {
	switch (*s) {
	case '+':
	case '-':
	    x = *s++;
	    break;
	default:
	    x = '\0';
	    break;
	}
	d = short2str(s);
	for (m = modelist; m->m_name; m++)
	    if (strcmp(m->m_name, d) == 0)
		break;
	if (!m->m_name)
	    stderror(ERR_NAME | ERR_SYSTEM, d, CGETS(8, 2, "Invalid argument"));

	switch (x) {
	case '+':
	    ttylist[z][m->m_type].t_setmask |= m->m_value;
	    ttylist[z][m->m_type].t_clrmask &= ~m->m_value;
	    break;
	case '-':
	    ttylist[z][m->m_type].t_setmask &= ~m->m_value;
	    ttylist[z][m->m_type].t_clrmask |= m->m_value;
	    break;
	default:
	    ttylist[z][m->m_type].t_setmask &= ~m->m_value;
	    ttylist[z][m->m_type].t_clrmask &= ~m->m_value;
	    break;
	}
    }
    cleanup_until(cmdname);
} /* end dosetty */

int
tty_getty(int fd, ttydata_t *td)
{
#ifdef POSIX
    RETRY(tcgetattr(fd, &td->d_t));
#else /* TERMIO || GSTTY */
# ifdef TERMIO
    RETRY(ioctl(fd, TCGETA,    (ioctl_t) &td->d_t));
# else /* GSTTY */
#  ifdef TIOCGETP
    RETRY(ioctl(fd, TIOCGETP,  (ioctl_t) &td->d_t));
#  endif /* TIOCGETP */
#  ifdef TIOCGETC
    RETRY(ioctl(fd, TIOCGETC,  (ioctl_t) &td->d_tc));
#  endif /* TIOCGETC */
#  ifdef TIOCGPAGE
    RETRY(ioctl(fd, TIOCGPAGE, (ioctl_t) &td->d_pc));
#  endif /* TIOCGPAGE */
#  ifdef TIOCLGET
    RETRY(ioctl(fd, TIOCLGET,  (ioctl_t) &td->d_lb));
#  endif /* TIOCLGET */
# endif /* TERMIO */
#endif /* POSIX */

#ifdef TIOCGLTC
    RETRY(ioctl(fd, TIOCGLTC,  (ioctl_t) &td->d_ltc));
#endif /* TIOCGLTC */

    return 0;
}

int
tty_setty(int fd, ttydata_t *td)
{
#ifdef POSIX
    RETRY(xtcsetattr(fd, TCSADRAIN, &td->d_t));
#else
# ifdef TERMIO
    RETRY(ioctl(fd, TCSETAW,    (ioctl_t) &td->d_t));
# else
#  ifdef TIOCSETN
    RETRY(ioctl(fd, TIOCSETN,  (ioctl_t) &td->d_t));
#  endif /* TIOCSETN */
#  ifdef TIOCGETC
    RETRY(ioctl(fd, TIOCSETC,  (ioctl_t) &td->d_tc));
#  endif /* TIOCGETC */
#  ifdef TIOCGPAGE
    RETRY(ioctl(fd, TIOCSPAGE, (ioctl_t) &td->d_pc));
#  endif /* TIOCGPAGE */
#  ifdef TIOCLGET
    RETRY(ioctl(fd, TIOCLSET,  (ioctl_t) &td->d_lb));
#  endif /* TIOCLGET */
# endif /* TERMIO */
#endif /* POSIX */

#ifdef TIOCGLTC
    RETRY(ioctl(fd, TIOCSLTC,  (ioctl_t) &td->d_ltc));
#endif /* TIOCGLTC */

    return 0;
}

void
tty_getchar(ttydata_t *td, unsigned char *s)
{
#ifdef TIOCGLTC
    {
	struct ltchars *n = &td->d_ltc;

	s[C_SUSP]	= n->t_suspc;
	s[C_DSUSP]	= n->t_dsuspc;
	s[C_REPRINT]	= n->t_rprntc;
	s[C_DISCARD]	= n->t_flushc;
	s[C_WERASE]	= n->t_werasc;
	s[C_LNEXT]	= n->t_lnextc;
    }
#endif /* TIOCGLTC */

#if defined(POSIX) || defined(TERMIO)
    {
# ifdef POSIX
	struct termios *n = &td->d_t;
# else
	struct termio *n = &td->d_t;
# endif /* POSIX */

# ifdef VINTR
	s[C_INTR]	= n->c_cc[VINTR];
# endif /* VINTR */
# ifdef VQUIT
	s[C_QUIT]	= n->c_cc[VQUIT];
# endif /* VQUIT */
# ifdef VERASE
	s[C_ERASE]	= n->c_cc[VERASE];
# endif /* VERASE */
# ifdef VKILL
	s[C_KILL]	= n->c_cc[VKILL];
# endif /* VKILL */
# ifdef VEOF
	s[C_EOF]	= n->c_cc[VEOF];
# endif /* VEOF */
# ifdef VEOL
	s[C_EOL]	= n->c_cc[VEOL];
# endif /* VEOL */
# ifdef VEOL2
	s[C_EOL2]	= n->c_cc[VEOL2];
# endif  /* VEOL2 */
# ifdef VSWTCH
	s[C_SWTCH]	= n->c_cc[VSWTCH];
# endif /* VSWTCH */
# ifdef VDSWTCH
	s[C_DSWTCH]	= n->c_cc[VDSWTCH];
# endif /* VDSWTCH */
# ifdef VERASE2
	s[C_ERASE2]	= n->c_cc[VERASE2];
# endif /* VERASE2 */
# ifdef VSTART
	s[C_START]	= n->c_cc[VSTART];
# endif /* VSTART */
# ifdef VSTOP
	s[C_STOP]	= n->c_cc[VSTOP];
# endif /* VSTOP */
# ifdef VWERASE
	s[C_WERASE]	= n->c_cc[VWERASE];
# endif /* VWERASE */
# ifdef VSUSP
	s[C_SUSP]	= n->c_cc[VSUSP];
# endif /* VSUSP */
# ifdef VDSUSP
	s[C_DSUSP]	= n->c_cc[VDSUSP];
# endif /* VDSUSP */
# ifdef VREPRINT
	s[C_REPRINT]	= n->c_cc[VREPRINT];
# endif /* WREPRINT */
# ifdef VDISCARD
	s[C_DISCARD]	= n->c_cc[VDISCARD];
# endif /* VDISCARD */
# ifdef VLNEXT
	s[C_LNEXT]	= n->c_cc[VLNEXT];
# endif /* VLNEXT */
# ifdef VSTATUS
	s[C_STATUS]	= n->c_cc[VSTATUS];
# endif /* VSTATUS */
# ifdef VCHECKPT
	s[C_CHECKPT]	= n->c_cc[VCHECKPT];
# endif /* VCHECKPT */
# ifdef VPAGE
	s[C_PAGE]	= n->c_cc[VPAGE];
# endif /* VPAGE */
# ifdef VPGOFF
	s[C_PGOFF]	= n->c_cc[VPGOFF];
# endif /* VPGOFF */
# ifdef VKILL2
	s[C_KILL2]	= n->c_cc[VKILL2];
# endif /* KILL2 */
# ifdef VMIN
	s[C_MIN]	= n->c_cc[VMIN];
# endif /* VMIN */
# ifdef VTIME
	s[C_TIME]	= n->c_cc[VTIME];
# endif /* VTIME */
    }

#else /* SGTTY */

# ifdef TIOCGPAGE
    {
	struct ttypagestat *n = &td->d_pc;

	s[C_STATUS]	= n->tps_statc;
	s[C_CHECKPT]	= n->tps_checkp;
	s[C_PAGE]	= n->tps_pagec;
	s[C_PGOFF]	= n->tps_pgoffc;
    }
# endif /* TIOCGPAGE */

# ifdef TIOCGETC
    {
	struct tchars *n = &td->d_tc;

	s[C_INTR]	= n->t_intrc;
	s[C_QUIT]	= n->t_quitc;
	s[C_START]	= n->t_startc;
	s[C_STOP]	= n->t_stopc;
	s[C_EOF]	= n->t_eofc;
	s[C_BRK]	= n->t_brkc;
    }
# endif /* TIOCGETC */

# ifdef TIOCGETP
    {
	struct sgttyb *n = &td->d_t;

	s[C_ERASE]	= n->sg_erase;
	s[C_KILL]	= n->sg_kill;
    }
# endif /* TIOCGETP */
#endif /* !POSIX || TERMIO */

} /* tty_getchar */


void
tty_setchar(ttydata_t *td, unsigned char *s)
{
#ifdef TIOCGLTC
    {
	struct ltchars *n = &td->d_ltc;

	n->t_suspc 		= s[C_SUSP];
	n->t_dsuspc		= s[C_DSUSP];
	n->t_rprntc		= s[C_REPRINT];
	n->t_flushc		= s[C_DISCARD];
	n->t_werasc		= s[C_WERASE];
	n->t_lnextc		= s[C_LNEXT];
    }
#endif /* TIOCGLTC */

#if defined(POSIX) || defined(TERMIO)
    {
# ifdef POSIX
	struct termios *n = &td->d_t;
# else
	struct termio *n = &td->d_t;
# endif /* POSIX */

# ifdef VINTR
	n->c_cc[VINTR]		= s[C_INTR];
# endif /* VINTR */
# ifdef VQUIT
	n->c_cc[VQUIT]		= s[C_QUIT];
# endif /* VQUIT */
# ifdef VERASE
	n->c_cc[VERASE]		= s[C_ERASE];
# endif /* VERASE */
# ifdef VKILL
	n->c_cc[VKILL]		= s[C_KILL];
# endif /* VKILL */
# ifdef VEOF
	n->c_cc[VEOF]		= s[C_EOF];
# endif /* VEOF */
# ifdef VEOL
	n->c_cc[VEOL]		= s[C_EOL];
# endif /* VEOL */
# ifdef VEOL2
	n->c_cc[VEOL2]		= s[C_EOL2];
# endif  /* VEOL2 */
# ifdef VSWTCH
	n->c_cc[VSWTCH]		= s[C_SWTCH];
# endif /* VSWTCH */
# ifdef VDSWTCH
	n->c_cc[VDSWTCH]	= s[C_DSWTCH];
# endif /* VDSWTCH */
# ifdef VERASE2
	n->c_cc[VERASE2]	= s[C_ERASE2];
# endif /* VERASE2 */
# ifdef VSTART
	n->c_cc[VSTART]		= s[C_START];
# endif /* VSTART */
# ifdef VSTOP
	n->c_cc[VSTOP]		= s[C_STOP];
# endif /* VSTOP */
# ifdef VWERASE
	n->c_cc[VWERASE]	= s[C_WERASE];
# endif /* VWERASE */
# ifdef VSUSP
	n->c_cc[VSUSP]		= s[C_SUSP];
# endif /* VSUSP */
# ifdef VDSUSP
	n->c_cc[VDSUSP]		= s[C_DSUSP];
# endif /* VDSUSP */
# ifdef VREPRINT
	n->c_cc[VREPRINT]	= s[C_REPRINT];
# endif /* WREPRINT */
# ifdef VDISCARD
	n->c_cc[VDISCARD]	= s[C_DISCARD];
# endif /* VDISCARD */
# ifdef VLNEXT
	n->c_cc[VLNEXT]		= s[C_LNEXT];
# endif /* VLNEXT */
# ifdef VSTATUS
	n->c_cc[VSTATUS]	= s[C_STATUS];
# endif /* VSTATUS */
# ifdef VCHECKPT
	n->c_cc[VCHECKPT]	= s[C_CHECKPT];
# endif /* VCHECKPT */
# ifdef VPAGE
	n->c_cc[VPAGE]		= s[C_PAGE];
# endif /* VPAGE */
# ifdef VPGOFF
	n->c_cc[VPGOFF]		= s[C_PGOFF];
# endif /* VPGOFF */
# ifdef VKILL2
	n->c_cc[VKILL2]		= s[C_KILL2];
# endif /* VKILL2 */
# ifdef VMIN
	n->c_cc[VMIN]		= s[C_MIN];
# endif /* VMIN */
# ifdef VTIME
	n->c_cc[VTIME]		= s[C_TIME];
# endif /* VTIME */
    }

#else /* GSTTY */

# ifdef TIOCGPAGE
    {
	struct ttypagestat *n = &td->d_pc;

	n->tps_length		= 0;
	n->tps_lpos		= 0;
	n->tps_statc		= s[C_STATUS];
	n->tps_pagec		= s[C_PAGE];
	n->tps_pgoffc		= s[C_PGOFF];
	n->tps_flag		= 0;
    }
# endif /* TIOCGPAGE */

# ifdef TIOCGETC
    {
	struct tchars *n = &td->d_tc;
	n->t_intrc		= s[C_INTR];
	n->t_quitc		= s[C_QUIT];
	n->t_startc		= s[C_START];
	n->t_stopc		= s[C_STOP];
	n->t_eofc		= s[C_EOF];
	n->t_brkc		= s[C_BRK];
    }
# endif /* TIOCGETC */

# ifdef TIOCGETP
    {
	struct sgttyb *n = &td->d_t;

	n->sg_erase		= s[C_ERASE];
	n->sg_kill		= s[C_KILL];
    }
# endif /* TIOCGETP */
#endif /* !POSIX || TERMIO */

} /* tty_setchar */

speed_t
tty_getspeed(ttydata_t *td)
{
    speed_t spd;

#ifdef POSIX
    if ((spd = cfgetispeed(&td->d_t)) == 0)
	spd = cfgetospeed(&td->d_t);
#else /* ! POSIX */
# ifdef TERMIO
#  ifdef CBAUD
    spd = td->d_t.c_cflag & CBAUD;
#  else
    spd = 0;
#  endif
# else /* SGTTY */
    spd = td->d_t.sg_ispeed;
# endif /* TERMIO */
#endif /* POSIX */

    return spd;
} /* end tty_getspeed */

int
tty_gettabs(ttydata_t *td)
{
#if defined(POSIX) || defined(TERMIO)
    return ((td->d_t.c_oflag & TAB3) == TAB3) ? 0 : 1;
#else /* SGTTY */
    return (td->d_t.sg_flags & XTABS) == XTABS ? 0 : 1;
#endif /* POSIX || TERMIO */
} /* end tty_gettabs */

int
tty_geteightbit(ttydata_t *td)
{
#if defined(POSIX) || defined(TERMIO)
    return (td->d_t.c_cflag & CSIZE) == CS8;
#else /* SGTTY */
    return td->d_lb & (LPASS8 | LLITOUT);
#endif /* POSIX || TERMIO */
} /* end tty_geteightbit */

int
tty_cooked_mode(ttydata_t *td)
{
#if defined(POSIX) || defined(TERMIO)
    return (td->d_t.c_lflag & ICANON);
#else /* SGTTY */
    return !(td->d_t.sg_flags & (RAW | CBREAK));
#endif /* POSIX || TERMIO */
} /* end tty_cooked_mode */

#ifdef _IBMR2
void
tty_setdisc(int fd, int dis)
{
    static int edit_discipline = 0;
    static union txname tx_disc;
    extern char strPOSIX[];

    switch (dis) {
    case EX_IO:
	if (edit_discipline) {
	    if (ioctl(fd, TXSETLD, (ioctl_t) & tx_disc) == -1)
		return;
	    edit_discipline = 0;
	}
	return;

    case ED_IO:
	tx_disc.tx_which = 0;
	if (ioctl(fd, TXGETLD, (ioctl_t) & tx_disc) == -1)
	    return;
	if (strcmp(tx_disc.tx_name, strPOSIX) != 0) {
	    edit_discipline = 1;
	    if (ioctl(fd, TXSETLD, (ioctl_t) strPOSIX) == -1)
	    return;
	}
	return;

    default:
	return;
    }
} /* end tty_setdisc */
#endif /* _IBMR2 */

#ifdef DEBUG_TTY
static void
tty_printchar(unsigned char *s)
{
    struct tcshmodes *m;
    int i;

    for (i = 0; i < C_NCC; i++) {
	for (m = modelist; m->m_name; m++)
	    if (m->m_type == M_CHAR && C_SH(i) == m->m_value)
		break;
	if (m->m_name)
	    xprintf("%s ^%c ", m->m_name, s[i] + 'A' - 1);
	if (i % 5 == 0)
	    xputchar('\n');
    }
    xputchar('\n');
}
#endif /* DEBUG_TTY */
#else /* WINNT_NATIVE */
int
tty_cooked_mode(void *td)
{
    return do_nt_check_cooked_mode();
}
#endif /* !WINNT_NATIVE */<|MERGE_RESOLUTION|>--- conflicted
+++ resolved
@@ -64,12 +64,8 @@
 	{ "chars:", (C_SH(C_MIN)|C_SH(C_TIME)|C_SH(C_SWTCH)|C_SH(C_DSWTCH)|
 		     C_SH(C_WERASE)|C_SH(C_REPRINT)|C_SH(C_SUSP)|C_SH(C_DSUSP)|
 		     C_SH(C_EOF)|C_SH(C_EOL)|C_SH(C_DISCARD)|C_SH(C_PGOFF)|
-<<<<<<< HEAD
 		     C_SH(C_KILL2)|C_SH(C_PAGE)|C_SH(C_STATUS)|C_SH(C_CHECKPT)|
 		     C_SH(C_LNEXT)),
-=======
-		     C_SH(C_KILL2)|C_SH(C_PAGE)|C_SH(C_STATUS)|C_SH(C_LNEXT)),
->>>>>>> d6ab524c
 		     0 }
     },
     {

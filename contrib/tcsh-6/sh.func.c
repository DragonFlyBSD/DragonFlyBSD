/*
 * sh.func.c: csh builtin functions
 */
/*-
 * Copyright (c) 1980, 1991 The Regents of the University of California.
 * All rights reserved.
 *
 * Redistribution and use in source and binary forms, with or without
 * modification, are permitted provided that the following conditions
 * are met:
 * 1. Redistributions of source code must retain the above copyright
 *    notice, this list of conditions and the following disclaimer.
 * 2. Redistributions in binary form must reproduce the above copyright
 *    notice, this list of conditions and the following disclaimer in the
 *    documentation and/or other materials provided with the distribution.
 * 3. Neither the name of the University nor the names of its contributors
 *    may be used to endorse or promote products derived from this software
 *    without specific prior written permission.
 *
 * THIS SOFTWARE IS PROVIDED BY THE REGENTS AND CONTRIBUTORS ``AS IS'' AND
 * ANY EXPRESS OR IMPLIED WARRANTIES, INCLUDING, BUT NOT LIMITED TO, THE
 * IMPLIED WARRANTIES OF MERCHANTABILITY AND FITNESS FOR A PARTICULAR PURPOSE
 * ARE DISCLAIMED.  IN NO EVENT SHALL THE REGENTS OR CONTRIBUTORS BE LIABLE
 * FOR ANY DIRECT, INDIRECT, INCIDENTAL, SPECIAL, EXEMPLARY, OR CONSEQUENTIAL
 * DAMAGES (INCLUDING, BUT NOT LIMITED TO, PROCUREMENT OF SUBSTITUTE GOODS
 * OR SERVICES; LOSS OF USE, DATA, OR PROFITS; OR BUSINESS INTERRUPTION)
 * HOWEVER CAUSED AND ON ANY THEORY OF LIABILITY, WHETHER IN CONTRACT, STRICT
 * LIABILITY, OR TORT (INCLUDING NEGLIGENCE OR OTHERWISE) ARISING IN ANY WAY
 * OUT OF THE USE OF THIS SOFTWARE, EVEN IF ADVISED OF THE POSSIBILITY OF
 * SUCH DAMAGE.
 */
#include "sh.h"
#include "ed.h"
#include "tw.h"
#include "tc.h"
#ifdef WINNT_NATIVE
#include "nt.const.h"
#endif /* WINNT_NATIVE */

#if defined (NLS_CATALOGS) && defined(HAVE_ICONV)
static iconv_t catgets_iconv; /* Or (iconv_t)-1 */
#endif

/*
 * C shell
 */

extern int MapsAreInited;
extern int NLSMapsAreInited;
extern int GotTermCaps;

static int zlast = -1;

static	void	islogin		(void);
static	void	preread		(void);
static	void	doagain		(void);
static  const char *isrchx	(int);
static	void	search		(int, int, Char *);
static	int	getword		(struct Strbuf *);
static	struct wordent	*histgetword	(struct wordent *);
static	void	toend		(void);
static	void	xecho		(int, Char **);
static	int	islocale_var	(Char *);
static	void	wpfree		(struct whyle *);

const struct biltins *
isbfunc(struct command *t)
{
    Char *cp = t->t_dcom[0];
    const struct biltins *bp, *bp1, *bp2;
    static struct biltins label = {"", dozip, 0, 0};
    static struct biltins foregnd = {"%job", dofg1, 0, 0};
    static struct biltins backgnd = {"%job &", dobg1, 0, 0};

    /*
     * We never match a builtin that has quoted the first
     * character; this has been the traditional way to escape
     * builtin commands.
     */
    if (*cp & QUOTE)
	return NULL;

    if (*cp != ':' && lastchr(cp) == ':') {
	label.bname = short2str(cp);
	return (&label);
    }
    if (*cp == '%') {
	if (t->t_dflg & F_AMPERSAND) {
	    t->t_dflg &= ~F_AMPERSAND;
	    backgnd.bname = short2str(cp);
	    return (&backgnd);
	}
	foregnd.bname = short2str(cp);
	return (&foregnd);
    }
#ifdef WARP
    /*
     * This is a perhaps kludgy way to determine if the warp builtin is to be
     * acknowledged or not.  If checkwarp() fails, then we are to assume that
     * the warp command is invalid, and carry on as we would handle any other
     * non-builtin command.         -- JDK 2/4/88
     */
    if (eq(STRwarp, cp) && !checkwarp()) {
	return (0);		/* this builtin disabled */
    }
#endif /* WARP */
    /*
     * Binary search Bp1 is the beginning of the current search range. Bp2 is
     * one past the end.
     */
    for (bp1 = bfunc, bp2 = bfunc + nbfunc; bp1 < bp2;) {
	int i;

	bp = bp1 + ((bp2 - bp1) >> 1);
	if ((i = ((char) *cp) - *bp->bname) == 0 &&
	    (i = StrQcmp(cp, str2short(bp->bname))) == 0)
	    return bp;
	if (i < 0)
	    bp2 = bp;
	else
	    bp1 = bp + 1;
    }
#ifdef WINNT_NATIVE
    return nt_check_additional_builtins(cp);
#endif /*WINNT_NATIVE*/
    return (0);
}

void
func(struct command *t, const struct biltins *bp)
{
    int     i;

    xechoit(t->t_dcom);
    setname(bp->bname);
    i = blklen(t->t_dcom) - 1;
    if (i < bp->minargs)
	stderror(ERR_NAME | ERR_TOOFEW);
    if (i > bp->maxargs)
	stderror(ERR_NAME | ERR_TOOMANY);
    (*bp->bfunct) (t->t_dcom, t);
}

/*ARGSUSED*/
void
doonintr(Char **v, struct command *c)
{
    Char *cp;
    Char *vv = v[1];

    USE(c);
    if (parintr.sa_handler == SIG_IGN)
	return;
    if (setintr && intty)
	stderror(ERR_NAME | ERR_TERMINAL);
    cp = gointr;
    gointr = 0;
    xfree(cp);
    if (vv == 0) {
	if (setintr)
	    sigset_interrupting(SIGINT, queue_pintr);
	else
	    (void) signal(SIGINT, SIG_DFL);
	gointr = 0;
    }
    else if (eq((vv = strip(vv)), STRminus)) {
	(void) signal(SIGINT, SIG_IGN);
	gointr = Strsave(STRminus);
    }
    else {
	gointr = Strsave(vv);
	sigset_interrupting(SIGINT, queue_pintr);
    }
}

/*ARGSUSED*/
void
donohup(Char **v, struct command *c)
{
    USE(c);
    USE(v);
    if (intty)
	stderror(ERR_NAME | ERR_TERMINAL);
    if (setintr == 0) {
	(void) signal(SIGHUP, SIG_IGN);
	phup_disabled = 1;
#ifdef CC
	submit(getpid());
#endif /* CC */
    }
}

/*ARGSUSED*/
void
dohup(Char **v, struct command *c)
{
    USE(c);
    USE(v);
    if (intty)
	stderror(ERR_NAME | ERR_TERMINAL);
    if (setintr == 0)
    	sigset_interrupting(SIGHUP, SIG_DFL);
}


/*ARGSUSED*/
void
dozip(Char **v, struct command *c)
{
    USE(c);
    USE(v);
}

/*ARGSUSED*/
void
dofiletest(Char **v, struct command *c)
{
    Char **globbed, **fileptr, *ftest, *res;

    USE(c);
    if (*(ftest = *++v) != '-')
	stderror(ERR_NAME | ERR_FILEINQ);
    ++v;

    v = glob_all_or_error(v);
    globbed = v;
    cleanup_push(globbed, blk_cleanup);

    while (*(fileptr = v++) != NULL) {
	res = filetest(ftest, &fileptr, TEXP_NOGLOB);
	cleanup_push(res, xfree);
	xprintf("%" TCSH_S, res);
	cleanup_until(res);
	if (*v)
	    xprintf(" ");
    }
    xprintf("\n");

    cleanup_until(globbed);
}

void
prvars(void)
{
    plist(&shvhed, VAR_ALL);
}

/*ARGSUSED*/
void
doalias(Char **v, struct command *c)
{
    struct varent *vp;
    Char *p;

    USE(c);
    v++;
    p = *v++;
    if (p == 0)
	plist(&aliases, VAR_ALL);
    else if (*v == 0) {
	vp = adrof1(strip(p), &aliases);
	if (vp && vp->vec)
	    blkpr(vp->vec), xputchar('\n');
    }
    else {
	if (eq(p, STRalias) || eq(p, STRunalias)) {
	    setname(short2str(p));
	    stderror(ERR_NAME | ERR_DANGER);
	}
	set1(strip(p), saveblk(v), &aliases, VAR_READWRITE);
	tw_cmd_free();
    }
}

/*ARGSUSED*/
void
unalias(Char **v, struct command *c)
{
    USE(c);
    unset1(v, &aliases);
    tw_cmd_free();
}

/*ARGSUSED*/
void
dologout(Char **v, struct command *c)
{
    USE(c);
    USE(v);
    islogin();
    goodbye(NULL, NULL);
}

/*ARGSUSED*/
void
dologin(Char **v, struct command *c)
{
#ifdef WINNT_NATIVE
    USE(c);
    USE(v);
#else /* !WINNT_NATIVE */
    char **p = short2blk(v);

    USE(c);
    cleanup_push((Char **)p, blk_cleanup);
    islogin();
    rechist(NULL, adrof(STRsavehist) != NULL);
    sigaction(SIGTERM, &parterm, NULL);
    (void) execv(_PATH_BIN_LOGIN, p);
    (void) execv(_PATH_USRBIN_LOGIN, p);
    cleanup_until((Char **)p);
    untty();
    xexit(1);
#endif /* !WINNT_NATIVE */
}


#ifdef NEWGRP
/*ARGSUSED*/
void
donewgrp(Char **v, struct command *c)
{
    char **p;
    if (chkstop == 0 && setintr)
	panystop(0);
    sigaction(SIGTERM, &parterm, NULL);
    p = short2blk(v);
    /*
     * From Beto Appleton (beto@aixwiz.austin.ibm.com)
     * Newgrp can take 2 arguments...
     */
    (void) execv(_PATH_BIN_NEWGRP, p);
    (void) execv(_PATH_USRBIN_NEWGRP, p);
    blkfree((Char **) p);
    untty();
    xexit(1);
}
#endif /* NEWGRP */

static void
islogin(void)
{
    if (chkstop == 0 && setintr)
	panystop(0);
    if (loginsh)
	return;
    stderror(ERR_NOTLOGIN);
}

void
doif(Char **v, struct command *kp)
{
    int i;
    Char **vv;

    v++;
    i = noexec ? 1 : expr(&v);
    vv = v;
    if (*vv == NULL)
	stderror(ERR_NAME | ERR_EMPTYIF);
    if (eq(*vv, STRthen)) {
	if (*++vv)
	    stderror(ERR_NAME | ERR_IMPRTHEN);
	setname(short2str(STRthen));
	/*
	 * If expression was zero, then scan to else , otherwise just fall into
	 * following code.
	 */
	if (!i)
	    search(TC_IF, 0, NULL);
	return;
    }
    /*
     * Simple command attached to this if. Left shift the node in this tree,
     * munging it so we can reexecute it.
     */
    if (i) {
	lshift(kp->t_dcom, vv - kp->t_dcom);
	reexecute(kp);
	donefds();
    }
}

/*
 * Reexecute a command, being careful not
 * to redo i/o redirection, which is already set up.
 */
void
reexecute(struct command *kp)
{
    kp->t_dflg &= F_SAVE;
    kp->t_dflg |= F_REPEAT;
    /*
     * If tty is still ours to arbitrate, arbitrate it; otherwise dont even set
     * pgrp's as the jobs would then have no way to get the tty (we can't give
     * it to them, and our parent wouldn't know their pgrp, etc.
     */
    execute(kp, (tpgrp > 0 ? tpgrp : -1), NULL, NULL, TRUE);
}

/*ARGSUSED*/
void
doelse (Char **v, struct command *c)
{
    USE(c);
    USE(v);
    if (!noexec)
	search(TC_ELSE, 0, NULL);
}

/*ARGSUSED*/
void
dogoto(Char **v, struct command *c)
{
    Char   *lp;

    USE(c);
    lp = globone(v[1], G_ERROR);
    cleanup_push(lp, xfree);
    if (!noexec)
	gotolab(lp);
    cleanup_until(lp);
}

void
gotolab(Char *lab)
{
    struct whyle *wp;
    /*
     * While we still can, locate any unknown ends of existing loops. This
     * obscure code is the WORST result of the fact that we don't really parse.
     */
    zlast = TC_GOTO;
    for (wp = whyles; wp; wp = wp->w_next)
	if (wp->w_end.type == TCSH_F_SEEK && wp->w_end.f_seek == 0) {
	    search(TC_BREAK, 0, NULL);
	    btell(&wp->w_end);
	}
	else {
	    bseek(&wp->w_end);
	}
    search(TC_GOTO, 0, lab);
    /*
     * Eliminate loops which were exited.
     */
    wfree();
}

/*ARGSUSED*/
void
doswitch(Char **v, struct command *c)
{
    Char *cp, *lp;

    USE(c);
    v++;
    if (!*v || *(*v++) != '(')
	stderror(ERR_SYNTAX);
    cp = **v == ')' ? STRNULL : *v++;
    if (*(*v++) != ')')
	v--;
    if (*v)
	stderror(ERR_SYNTAX);
    lp = globone(cp, G_ERROR);
    cleanup_push(lp, xfree);
    if (!noexec)
	search(TC_SWITCH, 0, lp);
    cleanup_until(lp);
}

/*ARGSUSED*/
void
dobreak(Char **v, struct command *c)
{
    USE(v);
    USE(c);
    if (whyles == NULL)
	stderror(ERR_NAME | ERR_NOTWHILE);
    if (!noexec)
	toend();
}

/*ARGSUSED*/
void
doexit(Char **v, struct command *c)
{
    USE(c);

    if (chkstop == 0 && (intty || intact) && evalvec == 0)
	panystop(0);
    /*
     * Don't DEMAND parentheses here either.
     */
    v++;
    if (*v) {
	setstrstatus(putn(expr(&v)));
	if (*v)
	    stderror(ERR_NAME | ERR_EXPRESSION);
    }
    btoeof();
#if 0
    if (intty)
#endif
    /* Always close, why only on ttys? */
	xclose(SHIN);
}

/*ARGSUSED*/
void
doforeach(Char **v, struct command *c)
{
    Char *cp, *sp;
    struct whyle *nwp;
    int gflag;

    USE(c);
    v++;
    cp = sp = strip(*v);
    if (!letter(*cp))
	stderror(ERR_NAME | ERR_VARBEGIN);
    do {
	cp++;
    } while (alnum(*cp));
    if (*cp != '\0')
	stderror(ERR_NAME | ERR_VARALNUM);
    cp = *v++;
    if (v[0][0] != '(' || v[blklen(v) - 1][0] != ')')
	stderror(ERR_NAME | ERR_NOPAREN);
    v++;
    gflag = tglob(v);
    if (gflag) {
	v = globall(v, gflag);
	if (v == 0 && !noexec)
	    stderror(ERR_NAME | ERR_NOMATCH);
    }
    else {
	v = saveblk(v);
	trim(v);
    }
    nwp = xcalloc(1, sizeof *nwp);
    nwp->w_fe = nwp->w_fe0 = v;
    btell(&nwp->w_start);
    nwp->w_fename = Strsave(cp);
    nwp->w_next = whyles;
    nwp->w_end.type = TCSH_F_SEEK;
    whyles = nwp;
    /*
     * Pre-read the loop so as to be more comprehensible to a terminal user.
     */
    zlast = TC_FOREACH;
    if (intty)
	preread();
    if (!noexec)
	doagain();
}

/*ARGSUSED*/
void
dowhile(Char **v, struct command *c)
{
    int status;
    int again = whyles != 0 &&
			  SEEKEQ(&whyles->w_start, &lineloc) &&
			  whyles->w_fename == 0;

    USE(c);
    v++;
    /*
     * Implement prereading here also, taking care not to evaluate the
     * expression before the loop has been read up from a terminal.
     */
    if (noexec)
	status = 0;
    else if (intty && !again)
	status = !exp0(&v, 1);
    else
	status = !expr(&v);
    if (*v && !noexec)
	stderror(ERR_NAME | ERR_EXPRESSION);
    if (!again) {
	struct whyle *nwp = xcalloc(1, sizeof(*nwp));

	nwp->w_start = lineloc;
	nwp->w_end.type = TCSH_F_SEEK;
	nwp->w_end.f_seek = 0;
	nwp->w_end.a_seek = 0;
	nwp->w_next = whyles;
	whyles = nwp;
	zlast = TC_WHILE;
	if (intty) {
	    /*
	     * The tty preread
	     */
	    preread();
	    doagain();
	    return;
	}
    }
    if (status)
	/* We ain't gonna loop no more, no more! */
	toend();
}

static void
preread(void)
{
    int old_pintr_disabled;

    whyles->w_end.type = TCSH_I_SEEK;
    if (setintr)
	pintr_push_enable(&old_pintr_disabled);
    search(TC_BREAK, 0, NULL);		/* read the expression in */
    if (setintr)
	cleanup_until(&old_pintr_disabled);
    btell(&whyles->w_end);
}

/*ARGSUSED*/
void
doend(Char **v, struct command *c)
{
    USE(v);
    USE(c);
    if (!whyles)
	stderror(ERR_NAME | ERR_NOTWHILE);
    btell(&whyles->w_end);
    if (!noexec)
	doagain();
}

/*ARGSUSED*/
void
docontin(Char **v, struct command *c)
{
    USE(v);
    USE(c);
    if (!whyles)
	stderror(ERR_NAME | ERR_NOTWHILE);
    if (!noexec)
	doagain();
}

static void
doagain(void)
{
    /* Repeating a while is simple */
    if (whyles->w_fename == 0) {
	bseek(&whyles->w_start);
	return;
    }
    /*
     * The foreach variable list actually has a spurious word ")" at the end of
     * the w_fe list.  Thus we are at the of the list if one word beyond this
     * is 0.
     */
    if (!whyles->w_fe[1]) {
	dobreak(NULL, NULL);
	return;
    }
    setv(whyles->w_fename, quote(Strsave(*whyles->w_fe++)), VAR_READWRITE);
    bseek(&whyles->w_start);
}

void
dorepeat(Char **v, struct command *kp)
{
    int i = 1;

    do {
	i *= getn(v[1]);
	lshift(v, 2);
    } while (v[0] != NULL && Strcmp(v[0], STRrepeat) == 0);
    if (noexec)
	i = 1;

    if (setintr) {
	pintr_disabled++;
	cleanup_push(&pintr_disabled, disabled_cleanup);
    }
    while (i > 0) {
	if (setintr && pintr_disabled == 1) {
	    cleanup_until(&pintr_disabled);
	    pintr_disabled++;
	    cleanup_push(&pintr_disabled, disabled_cleanup);
	}
	reexecute(kp);
	--i;
    }
    if (setintr && pintr_disabled == 1)
        cleanup_until(&pintr_disabled);
    donefds();
}

/*ARGSUSED*/
void
doswbrk(Char **v, struct command *c)
{
    USE(v);
    USE(c);
    if (!noexec)
	search(TC_BRKSW, 0, NULL);
}

int
srchx(Char *cp)
{
    struct srch *sp, *sp1, *sp2;
    int i;

    /*
     * Ignore keywords inside heredocs
     */
    if (inheredoc)
	return -1;

    /*
     * Binary search Sp1 is the beginning of the current search range. Sp2 is
     * one past the end.
     */
    for (sp1 = srchn, sp2 = srchn + nsrchn; sp1 < sp2;) {
	sp = sp1 + ((sp2 - sp1) >> 1);
	if ((i = *cp - *sp->s_name) == 0 &&
	    (i = Strcmp(cp, str2short(sp->s_name))) == 0)
	    return sp->s_value;
	if (i < 0)
	    sp2 = sp;
	else
	    sp1 = sp + 1;
    }
    return (-1);
}

static const char *
isrchx(int n)
{
    struct srch *sp, *sp2;

    for (sp = srchn, sp2 = srchn + nsrchn; sp < sp2; sp++)
	if (sp->s_value == n)
	    return (sp->s_name);
    return ("");
}


static int Stype;
static Char *Sgoal;

static void
search(int type, int level, Char *goal)
{
    struct Strbuf word = Strbuf_INIT;
    Char *cp;
    struct whyle *wp;
    int wlevel = 0;
    struct wordent *histent = NULL, *ohistent = NULL;

    Stype = type;
    Sgoal = goal;
    if (type == TC_GOTO) {
	struct Ain a;
	a.type = TCSH_F_SEEK;
	a.f_seek = 0;
	a.a_seek = 0;
	bseek(&a);
    }
    cleanup_push(&word, Strbuf_cleanup);
    do {

	if (intty) {
	    histent = xmalloc(sizeof(*histent));
	    ohistent = xmalloc(sizeof(*histent));
	    ohistent->word = STRNULL;
	    ohistent->next = histent;
	    histent->prev = ohistent;
	}

	if (intty && fseekp == feobp && aret == TCSH_F_SEEK)
	    printprompt(1, isrchx(type == TC_BREAK ? zlast : type));
	/* xprintf("? "), flush(); */
	(void) getword(&word);
	Strbuf_terminate(&word);

	if (intty && Strlen(word.s) > 0) {
	    histent->word = Strsave(word.s);
	    histent->next = xmalloc(sizeof(*histent));
	    histent->next->prev = histent;
	    histent = histent->next;
	}

	switch (srchx(word.s)) {

	case TC_ELSE:
	    if (level == 0 && type == TC_IF)
		goto end;
	    break;

	case TC_IF:
	    while (getword(&word)) {
		if (intty) {
		    histent->word = Strsave(word.s);
		    histent->next = xmalloc(sizeof(*histent));
		    histent->next->prev = histent;
		    histent = histent->next;
		}
		continue;
	    }

	    if ((type == TC_IF || type == TC_ELSE) &&
		eq(word.s, STRthen))
		level++;
	    break;

	case TC_ENDIF:
	    if (type == TC_IF || type == TC_ELSE)
		level--;
	    break;

	case TC_FOREACH:
	case TC_WHILE:
	    wlevel++;
	    if (type == TC_BREAK)
		level++;
	    break;

	case TC_END:
	    if (type == TC_BRKSW) {
		if (wlevel == 0) {
		    wp = whyles;
		    if (wp) {
			    whyles = wp->w_next;
			    wpfree(wp);
		    }
		}
	    }
	    if (type == TC_BREAK)
		level--;
	    wlevel--;
	    break;

	case TC_SWITCH:
	    if (type == TC_SWITCH || type == TC_BRKSW)
		level++;
	    break;

	case TC_ENDSW:
	    if (type == TC_SWITCH || type == TC_BRKSW)
		level--;
	    break;

	case TC_LABEL:
	    if (type == TC_GOTO && getword(&word) && eq(word.s, goal))
		level = -1;
	    break;

	default:
	    if (type != TC_GOTO && (type != TC_SWITCH || level != 0))
		break;
	    if (word.len == 0 || word.s[word.len - 1] != ':')
		break;
	    word.s[--word.len] = 0;
	    if ((type == TC_GOTO && eq(word.s, goal)) ||
		(type == TC_SWITCH && eq(word.s, STRdefault)))
		level = -1;
	    break;

	case TC_CASE:
	    if (type != TC_SWITCH || level != 0)
		break;
	    (void) getword(&word);
	    if (word.len != 0 && word.s[word.len - 1] == ':')
		word.s[--word.len] = 0;
	    cp = strip(Dfix1(word.s));
	    cleanup_push(cp, xfree);
	    if (Gmatch(goal, cp))
		level = -1;
	    cleanup_until(cp);
	    break;

	case TC_DEFAULT:
	    if (type == TC_SWITCH && level == 0)
		level = -1;
	    break;
	}
	if (intty) {
	    ohistent->prev = histgetword(histent);
	    ohistent->prev->next = ohistent;
	    savehist(ohistent, 0);
	    freelex(ohistent);
	    xfree(ohistent);
	} else
	    (void) getword(NULL);
    } while (level >= 0);
 end:
    cleanup_until(&word);
}

static struct wordent *
histgetword(struct wordent *histent)
{
    int first;
    eChar c, d;
    int e;
    struct Strbuf *tmp;
    tmp = xmalloc(sizeof(*tmp));
    tmp->size = 0;
    tmp->s = NULL;
    c = readc(1);
    d = 0;
    e = 0;
    for (;;) {
	tmp->len = 0;
	Strbuf_terminate (tmp);
	while (c == ' ' || c == '\t')
	    c = readc(1);
	if (c == '#')
	    do
		c = readc(1);
	    while (c != CHAR_ERR && c != '\n');
	if (c == CHAR_ERR)
	    goto past;
	if (c == '\n')
	    goto nl;
	unreadc(c);
	first = 1;
	do {
	    e = (c == '\\');
	    c = readc(1);
	    if (c == '\\' && !e) {
		if ((c = readc(1)) == '\n') {
		    e = 1;
		    c = ' ';
		} else {
		    unreadc(c);
		    c = '\\';
		}
	    }
	    if ((c == '\'' || c == '"') && !e) {
		if (d == 0)
		    d = c;
		else if (d == c)
		    d = 0;
	    }
	    if (c == CHAR_ERR)
		goto past;

	    Strbuf_append1(tmp, (Char) c);

	    if (!first && !d && c == '(' && !e) {
		break;
	    }
	    first = 0;
	} while (d || e || (c != ' ' && c != '\t' && c != '\n'));
	tmp->len--;
	if (tmp->len) {
	    Strbuf_terminate(tmp);
	    histent->word = Strsave(tmp->s);
	    histent->next = xmalloc(sizeof (*histent));
	    histent->next->prev = histent;
	    histent = histent->next;
	}
	if (c == '\n') {
	nl:
	    tmp->len = 0;
	    Strbuf_append1(tmp, (Char) c);
	    Strbuf_terminate(tmp);
	    histent->word = Strsave(tmp->s);
	    return histent;
	}
    }

past:
    switch (Stype) {

    case TC_IF:
	stderror(ERR_NAME | ERR_NOTFOUND, "then/endif");
	break;

    case TC_ELSE:
	stderror(ERR_NAME | ERR_NOTFOUND, "endif");
	break;

    case TC_BRKSW:
    case TC_SWITCH:
	stderror(ERR_NAME | ERR_NOTFOUND, "endsw");
	break;

    case TC_BREAK:
	stderror(ERR_NAME | ERR_NOTFOUND, "end");
	break;

    case TC_GOTO:
	setname(short2str(Sgoal));
	stderror(ERR_NAME | ERR_NOTFOUND, "label");
	break;

    default:
	break;
    }
    /* NOTREACHED */
    return NULL;
}

static int
getword(struct Strbuf *wp)
{
    int found = 0, first;
    eChar c, d;

    if (wp)
	wp->len = 0;
    c = readc(1);
    d = 0;
    do {
	while (c == ' ' || c == '\t')
	    c = readc(1);
	if (c == '#')
	    do
		c = readc(1);
	    while (c != CHAR_ERR && c != '\n');
	if (c == CHAR_ERR)
	    goto past;
	if (c == '\n') {
	    if (wp)
		break;
	    return (0);
	}
	unreadc(c);
	found = 1;
	first = 1;
	do {
	    c = readc(1);
	    if (c == '\\' && (c = readc(1)) == '\n')
		c = ' ';
	    if (c == '\'' || c == '"') {
		if (d == 0)
		    d = c;
		else if (d == c)
		    d = 0;
	    }
	    if (c == CHAR_ERR)
		goto past;
	    if (wp)
		Strbuf_append1(wp, (Char) c);
	    if (!d && c == ')') {
		if (!first && wp) {
		    goto past_word_end;
		} else {
		    if (wp) {
			wp->len = 1;
			Strbuf_terminate(wp);
		    }
		    return found;
		}
	    }
	    if (!first && !d && c == '(') {
		if (wp)
		    goto past_word_end;
		else
		    break;
	    }
	    first = 0;
	} while ((d || (c != ' ' && c != '\t')) && c != '\n');
    } while (wp == 0);

 past_word_end:
    unreadc(c);
    if (found) {
	wp->len--;
	Strbuf_terminate(wp);
    }

    return (found);

past:
    switch (Stype) {

    case TC_IF:
	stderror(ERR_NAME | ERR_NOTFOUND, "then/endif");
	break;

    case TC_ELSE:
	stderror(ERR_NAME | ERR_NOTFOUND, "endif");
	break;

    case TC_BRKSW:
    case TC_SWITCH:
	stderror(ERR_NAME | ERR_NOTFOUND, "endsw");
	break;

    case TC_BREAK:
	stderror(ERR_NAME | ERR_NOTFOUND, "end");
	break;

    case TC_GOTO:
	setname(short2str(Sgoal));
	stderror(ERR_NAME | ERR_NOTFOUND, "label");
	break;

    default:
	break;
    }
    /* NOTREACHED */
    return (0);
}

static void
toend(void)
{
    if (whyles->w_end.type == TCSH_F_SEEK && whyles->w_end.f_seek == 0) {
	search(TC_BREAK, 0, NULL);
	btell(&whyles->w_end);
	whyles->w_end.f_seek--;
    }
    else {
	bseek(&whyles->w_end);
    }
    wfree();
}

static void
wpfree(struct whyle *wp)
{
	if (wp->w_fe0)
	    blkfree(wp->w_fe0);
	xfree(wp->w_fename);
	xfree(wp);
}

void
wfree(void)
{
    struct Ain    o;
    struct whyle *nwp;
#ifdef lint
    nwp = NULL;	/* sun lint is dumb! */
#endif

#ifdef FDEBUG
    static const char foo[] = "IAFE";
#endif /* FDEBUG */

    btell(&o);

#ifdef FDEBUG
    xprintf("o->type %c o->a_seek %d o->f_seek %d\n",
	    foo[o.type + 1], o.a_seek, o.f_seek);
#endif /* FDEBUG */

    for (; whyles; whyles = nwp) {
	struct whyle *wp = whyles;
	nwp = wp->w_next;

#ifdef FDEBUG
	xprintf("start->type %c start->a_seek %d start->f_seek %d\n",
		foo[wp->w_start.type+1],
		wp->w_start.a_seek, wp->w_start.f_seek);
	xprintf("end->type %c end->a_seek %d end->f_seek %d\n",
		foo[wp->w_end.type + 1], wp->w_end.a_seek, wp->w_end.f_seek);
#endif /* FDEBUG */

	/*
	 * XXX: We free loops that have different seek types.
	 */
	if (wp->w_end.type != TCSH_I_SEEK && wp->w_start.type == wp->w_end.type &&
	    wp->w_start.type == o.type) {
	    if (wp->w_end.type == TCSH_F_SEEK) {
		if (o.f_seek >= wp->w_start.f_seek &&
		    (wp->w_end.f_seek == 0 || o.f_seek < wp->w_end.f_seek))
		    break;
	    }
	    else {
		if (o.a_seek >= wp->w_start.a_seek &&
		    (wp->w_end.a_seek == 0 || o.a_seek < wp->w_end.a_seek))
		    break;
	    }
	}

	wpfree(wp);
    }
}

/*ARGSUSED*/
void
doecho(Char **v, struct command *c)
{
    USE(c);
    xecho(' ', v);
}

/*ARGSUSED*/
void
doglob(Char **v, struct command *c)
{
    USE(c);
    xecho(0, v);
    flush();
}

static void
xecho(int sep, Char **v)
{
    Char **globbed = NULL;
    const Char *cp;
    int     nonl = 0;
    int	    echo_style = ECHO_STYLE;
    struct varent *vp;

    if ((vp = adrof(STRecho_style)) != NULL && vp->vec != NULL &&
	vp->vec[0] != NULL) {
	if (Strcmp(vp->vec[0], STRbsd) == 0)
	    echo_style = BSD_ECHO;
	else if (Strcmp(vp->vec[0], STRsysv) == 0)
	    echo_style = SYSV_ECHO;
	else if (Strcmp(vp->vec[0], STRboth) == 0)
	    echo_style = BOTH_ECHO;
	else if (Strcmp(vp->vec[0], STRnone) == 0)
	    echo_style = NONE_ECHO;
    }

    v++;
    if (*v == 0)
	goto done;
    if (setintr) {
	int old_pintr_disabled;
	pintr_push_enable(&old_pintr_disabled);
	v = glob_all_or_error(v);
	cleanup_until(&old_pintr_disabled);
    } else {
	v = glob_all_or_error(v);
    }
    globbed = v;
    if (globbed != NULL)
	cleanup_push(globbed, blk_cleanup);

    if ((echo_style & BSD_ECHO) != 0 && sep == ' ' && *v && eq(*v, STRmn))
	nonl++, v++;

    while ((cp = *v++) != 0) {
	eChar c;

	if (setintr) {
	    int old_pintr_disabled;

	    pintr_push_enable(&old_pintr_disabled);
	    cleanup_until(&old_pintr_disabled);
	}
	for (; (c = *cp) != 0; cp++) {
	    if ((echo_style & SYSV_ECHO) != 0 && c == '\\') {
		if ((c = parseescape(&cp, FALSE)) == CHAR_ERR)
		    c = '\\';
	    }
	    xputwchar(c | QUOTE);
	}
	if (*v)
	    xputchar(sep | QUOTE);
    }
done:
    if (sep && nonl == 0)
	xputchar('\n');
    else
	flush();
    if (globbed != NULL)
	cleanup_until(globbed);
}

/* check whether an environment variable should invoke 'set_locale()' */
static int
islocale_var(Char *var)
{
    static Char *locale_vars[] = {
	STRLANG,	STRLC_ALL, 	STRLC_CTYPE,	STRLC_NUMERIC,
	STRLC_TIME,	STRLC_COLLATE,	STRLC_MESSAGES,	STRLC_MONETARY, 0
    };
    Char **v;

    for (v = locale_vars; *v; ++v)
	if (eq(var, *v))
	    return 1;
    return 0;
}

static void
xlate_cr_cleanup(void *dummy)
{
    USE(dummy);
    xlate_cr = 0;
}

/*ARGSUSED*/
void
doprintenv(Char **v, struct command *c)
{
    Char   *e;

    USE(c);
    v++;
    if (*v == 0) {
	Char **ep;

	xlate_cr = 1;
	cleanup_push(&xlate_cr, xlate_cr_cleanup);
	for (ep = STR_environ; *ep; ep++) {
	    if (setintr) {
		int old_pintr_disabled;

		pintr_push_enable(&old_pintr_disabled);
		cleanup_until(&old_pintr_disabled);
	    }
	    xprintf("%" TCSH_S "\n", *ep);
	}
	cleanup_until(&xlate_cr);
    }
    else if ((e = tgetenv(*v)) != NULL) {
	int old_output_raw;

	old_output_raw = output_raw;
	output_raw = 1;
	cleanup_push(&old_output_raw, output_raw_restore);
	xprintf("%" TCSH_S "\n", e);
	cleanup_until(&old_output_raw);
    }
    else
	setstatus(1);
}

/* from "Karl Berry." <karl%mote.umb.edu@relay.cs.net> -- for NeXT things
   (and anything else with a modern compiler) */

/*ARGSUSED*/
void
dosetenv(Char **v, struct command *c)
{
    Char   *vp, *lp;

    USE(c);
    if (*++v == 0) {
	doprintenv(--v, 0);
	return;
    }

    vp = *v++;
    lp = vp;

    if (!letter(*lp))
	stderror(ERR_NAME | ERR_VARBEGIN);
    do {
	lp++;
    } while (alnum(*lp) || *lp == '.');
    if (*lp != '\0')
	stderror(ERR_NAME | ERR_VARALNUM);

    if ((lp = *v++) == 0)
	lp = STRNULL;

    lp = globone(lp, G_APPEND);
    cleanup_push(lp, xfree);
    tsetenv(vp, lp);
    if (eq(vp, STRKPATH)) {
        importpath(lp);
	dohash(NULL, NULL);
	cleanup_until(lp);
	return;
    }

#ifdef apollo
    if (eq(vp, STRSYSTYPE)) {
	dohash(NULL, NULL);
	cleanup_until(lp);
	return;
    }
#endif /* apollo */

    /* dspkanji/dspmbyte autosetting */
    /* PATCH IDEA FROM Issei.Suzuki VERY THANKS */
#if defined(DSPMBYTE)
    if (eq(vp, STRLANG) && !adrof(CHECK_MBYTEVAR)) {
	autoset_dspmbyte(lp);
    }
#endif

    if (islocale_var(vp)) {
#ifdef NLS
	int     k;

# ifdef SETLOCALEBUG
	dont_free = 1;
# endif /* SETLOCALEBUG */
	(void) setlocale(LC_ALL, "");
# ifdef LC_COLLATE
	(void) setlocale(LC_COLLATE, "");
# endif
# ifdef LC_CTYPE
	(void) setlocale(LC_CTYPE, ""); /* for iscntrl */
# endif /* LC_CTYPE */
# if defined(AUTOSET_KANJI)
        autoset_kanji();
# endif /* AUTOSET_KANJI */
# ifdef NLS_CATALOGS
#  ifdef LC_MESSAGES
	(void) setlocale(LC_MESSAGES, "");
#  endif /* LC_MESSAGES */
	nlsclose();
	nlsinit();
# endif /* NLS_CATALOGS */
# ifdef SETLOCALEBUG
	dont_free = 0;
# endif /* SETLOCALEBUG */
# ifdef STRCOLLBUG
	fix_strcoll_bug();
# endif /* STRCOLLBUG */
	tw_cmd_free();	/* since the collation sequence has changed */
	for (k = 0200; k <= 0377 && !Isprint(CTL_ESC(k)); k++)
	    continue;
	AsciiOnly = MB_CUR_MAX == 1 && k > 0377;
#else /* !NLS */
	AsciiOnly = 0;
#endif /* NLS */
	NLSMapsAreInited = 0;
	ed_Init();
	if (MapsAreInited && !NLSMapsAreInited)
	    ed_InitNLSMaps();
	cleanup_until(lp);
	return;
    }

#ifdef NLS_CATALOGS
    if (eq(vp, STRNLSPATH)) {
	nlsclose();
	nlsinit();
    }
#endif

    if (eq(vp, STRNOREBIND)) {
	NoNLSRebind = 1;
	MapsAreInited = 0;
	NLSMapsAreInited = 0;
	ed_InitMaps();
	cleanup_until(lp);
	return;
    }
#ifdef WINNT_NATIVE
    if (eq(vp, STRtcshlang)) {
	nlsinit();
	cleanup_until(lp);
	return;
    }
#endif /* WINNT_NATIVE */
    if (eq(vp, STRKTERM)) {
	char *t;

	setv(STRterm, quote(lp), VAR_READWRITE);	/* lp memory used here */
	cleanup_ignore(lp);
	cleanup_until(lp);
	t = short2str(lp);
	if (noediting && strcmp(t, "unknown") != 0 && strcmp(t,"dumb") != 0) {
	    editing = 1;
	    noediting = 0;
	    setNS(STRedit);
	}
	GotTermCaps = 0;
	ed_Init();
	return;
    }

    if (eq(vp, STRKHOME)) {
	Char *canon;
	/*
	 * convert to canonical pathname (possibly resolving symlinks)
	 */
	cleanup_ignore(lp);
	canon = dcanon(lp, lp);
	cleanup_push(canon, xfree);
	setv(STRhome, quote(canon), VAR_READWRITE); /* lp memory used here */
	cleanup_ignore(canon);
	cleanup_until(canon);

	/* fix directory stack for new tilde home */
	dtilde();
	return;
    }

    if (eq(vp, STRKSHLVL)) {
	setv(STRshlvl, quote(lp), VAR_READWRITE); /* lp memory used here */
	cleanup_ignore(lp);
	cleanup_until(lp);
	return;
    }

    if (eq(vp, STRKUSER)) {
	setv(STRuser, quote(lp), VAR_READWRITE);	/* lp memory used here */
	cleanup_ignore(lp);
	cleanup_until(lp);
	return;
    }

    if (eq(vp, STRKGROUP)) {
	setv(STRgroup, quote(lp), VAR_READWRITE); /* lp memory used here */
	cleanup_ignore(lp);
	cleanup_until(lp);
	return;
    }

#ifdef COLOR_LS_F
    if (eq(vp, STRLS_COLORS)) {
        parseLS_COLORS(lp);
	cleanup_until(lp);
	return;
    }
    if (eq(vp, STRLSCOLORS)) {
        parseLSCOLORS(lp);
	cleanup_until(lp);
	return;
    }
#endif /* COLOR_LS_F */

#ifdef SIG_WINDOW
    /*
     * Load/Update $LINES $COLUMNS
     */
    if ((eq(lp, STRNULL) && (eq(vp, STRLINES) || eq(vp, STRCOLUMNS))) ||
	eq(vp, STRTERMCAP)) {
	cleanup_until(lp);
	check_window_size(1);
	return;
    }

    /*
     * Change the size to the one directed by $LINES and $COLUMNS
     */
    if (eq(vp, STRLINES) || eq(vp, STRCOLUMNS)) {
#if 0
	GotTermCaps = 0;
#endif
	cleanup_until(lp);
	ed_Init();
	return;
    }
#endif /* SIG_WINDOW */
    cleanup_until(lp);
}

/*ARGSUSED*/
void
dounsetenv(Char **v, struct command *c)
{
    Char  **ep, *p, *n, *name;
    int     i, maxi;

    USE(c);
    /*
     * Find the longest environment variable
     */
    for (maxi = 0, ep = STR_environ; *ep; ep++) {
	for (i = 0, p = *ep; *p && *p != '='; p++, i++)
	    continue;
	if (i > maxi)
	    maxi = i;
    }

    name = xmalloc((maxi + 1) * sizeof(Char));
    cleanup_push(name, xfree);

    while (++v && *v)
	for (maxi = 1; maxi;)
	    for (maxi = 0, ep = STR_environ; *ep; ep++) {
		for (n = name, p = *ep; *p && *p != '='; *n++ = *p++)
		    continue;
		*n = '\0';
		if (!Gmatch(name, *v))
		    continue;
		maxi = 1;

		/* Unset the name. This wasn't being done until
		 * later but most of the stuff following won't
		 * work (particularly the setlocale() and getenv()
		 * stuff) as intended until the name is actually
		 * removed. (sg)
		 */
		Unsetenv(name);

		if (eq(name, STRNOREBIND)) {
		    NoNLSRebind = 0;
		    MapsAreInited = 0;
		    NLSMapsAreInited = 0;
		    ed_InitMaps();
		}
#ifdef apollo
		else if (eq(name, STRSYSTYPE))
		    dohash(NULL, NULL);
#endif /* apollo */
		else if (islocale_var(name)) {
#ifdef NLS
		    int     k;

# ifdef SETLOCALEBUG
		    dont_free = 1;
# endif /* SETLOCALEBUG */
		    (void) setlocale(LC_ALL, "");
# ifdef LC_COLLATE
		    (void) setlocale(LC_COLLATE, "");
# endif
# ifdef LC_CTYPE
		    (void) setlocale(LC_CTYPE, ""); /* for iscntrl */
# endif /* LC_CTYPE */
# ifdef NLS_CATALOGS
#  ifdef LC_MESSAGES
		    (void) setlocale(LC_MESSAGES, "");
#  endif /* LC_MESSAGES */
		    nlsclose();
		    nlsinit();
# endif /* NLS_CATALOGS */
# ifdef SETLOCALEBUG
		    dont_free = 0;
# endif /* SETLOCALEBUG */
# ifdef STRCOLLBUG
		    fix_strcoll_bug();
# endif /* STRCOLLBUG */
		    tw_cmd_free();/* since the collation sequence has changed */
		    for (k = 0200; k <= 0377 && !Isprint(CTL_ESC(k)); k++)
			continue;
		    AsciiOnly = MB_CUR_MAX == 1 && k > 0377;
#else /* !NLS */
		    AsciiOnly = getenv("LANG") == NULL &&
			getenv("LC_CTYPE") == NULL;
#endif /* NLS */
		    NLSMapsAreInited = 0;
		    ed_Init();
		    if (MapsAreInited && !NLSMapsAreInited)
			ed_InitNLSMaps();

		}
#ifdef WINNT_NATIVE
		else if (eq(name,(STRtcshlang))) {
		    nls_dll_unload();
		    nlsinit();
		}
#endif /* WINNT_NATIVE */
#ifdef COLOR_LS_F
		else if (eq(name, STRLS_COLORS))
		    parseLS_COLORS(n);
		else if (eq(name, STRLSCOLORS))
		    parseLSCOLORS(n);
#endif /* COLOR_LS_F */
#ifdef NLS_CATALOGS
		else if (eq(name, STRNLSPATH)) {
		    nlsclose();
		    nlsinit();
		}
#endif
		/*
		 * start again cause the environment changes
		 */
		break;
	    }
    cleanup_until(name);
}

void
tsetenv(const Char *name, const Char *val)
{
#ifdef SETENV_IN_LIB
/*
 * XXX: This does not work right, since tcsh cannot track changes to
 * the environment this way. (the builtin setenv without arguments does
 * not print the right stuff neither does unsetenv). This was for Mach,
 * it is not needed anymore.
 */
#undef setenv
    char   *cname;

    if (name == NULL)
	return;
    cname = strsave(short2str(name));
    setenv(cname, short2str(val), 1);
    xfree(cname);
#else /* !SETENV_IN_LIB */
    Char **ep = STR_environ;
    const Char *ccp;
    Char *cp, *dp;
    Char   *blk[2];
    Char  **oep = ep;

#ifdef WINNT_NATIVE
    nt_set_env(name,val);
#endif /* WINNT_NATIVE */
    for (; *ep; ep++) {
#ifdef WINNT_NATIVE
	for (ccp = name, dp = *ep; *ccp && Tolower(*ccp & TRIM) == Tolower(*dp);
				ccp++, dp++)
#else
	for (ccp = name, dp = *ep; *ccp && (*ccp & TRIM) == *dp; ccp++, dp++)
#endif /* WINNT_NATIVE */
	    continue;
	if (*ccp != 0 || *dp != '=')
	    continue;
	cp = Strspl(STRequal, val);
	xfree(*ep);
	*ep = strip(Strspl(name, cp));
	xfree(cp);
	blkfree((Char **) environ);
	environ = short2blk(STR_environ);
	return;
    }
    cp = Strspl(name, STRequal);
    blk[0] = strip(Strspl(cp, val));
    xfree(cp);
    blk[1] = 0;
    STR_environ = blkspl(STR_environ, blk);
    blkfree((Char **) environ);
    environ = short2blk(STR_environ);
    xfree(oep);
#endif /* SETENV_IN_LIB */
}

void
Unsetenv(Char *name)
{
    Char **ep = STR_environ;
    Char *cp, *dp;
    Char **oep = ep;

#ifdef WINNT_NATIVE
	nt_set_env(name,NULL);
#endif /*WINNT_NATIVE */
    for (; *ep; ep++) {
	for (cp = name, dp = *ep; *cp && *cp == *dp; cp++, dp++)
	    continue;
	if (*cp != 0 || *dp != '=')
	    continue;
	cp = *ep;
	*ep = 0;
	STR_environ = blkspl(STR_environ, ep + 1);
	blkfree((Char **) environ);
	environ = short2blk(STR_environ);
	*ep = cp;
	xfree(cp);
	xfree(oep);
	return;
    }
}

/*ARGSUSED*/
void
doumask(Char **v, struct command *c)
{
    Char *cp = v[1];
    int i;

    USE(c);
    if (cp == 0) {
	i = (int)umask(0);
	(void) umask(i);
	xprintf("%o\n", i);
	return;
    }
    i = 0;
    while (Isdigit(*cp) && *cp != '8' && *cp != '9')
	i = i * 8 + *cp++ - '0';
    if (*cp || i < 0 || i > 0777)
	stderror(ERR_NAME | ERR_MASK);
    (void) umask(i);
}

#ifndef HAVENOLIMIT
# ifndef BSDLIMIT
   typedef long RLIM_TYPE;
#  ifdef _OSD_POSIX /* BS2000 */
#   include <ulimit.h>
#  endif
#  ifndef RLIM_INFINITY
#   if !defined(_MINIX) && !defined(__clipper__) && !defined(_CRAY)
    extern RLIM_TYPE ulimit();
#   endif /* ! _MINIX && !__clipper__ */
#   define RLIM_INFINITY 0x003fffff
#   define RLIMIT_FSIZE 1
#  endif /* RLIM_INFINITY */
#  ifdef aiws
#   define toset(a) (((a) == 3) ? 1004 : (a) + 1)
#   define RLIMIT_DATA	3
#   define RLIMIT_STACK 1005
#  else /* aiws */
#   define toset(a) ((a) + 1)
#  endif /* aiws */
# else /* BSDLIMIT */
#  if (defined(BSD4_4) || defined(__linux__) || defined(__GNU__) || defined(__GLIBC__) || (HPUXVERSION >= 1100)) && !defined(__386BSD__)
    typedef rlim_t RLIM_TYPE;
#  else
#   if defined(SOLARIS2) || (defined(sgi) && SYSVREL > 3)
     typedef rlim_t RLIM_TYPE;
#   else
#    if defined(_SX)
      typedef long long RLIM_TYPE;
#    else /* !_SX */
      typedef unsigned long RLIM_TYPE;
#    endif /* _SX */
#   endif /* SOLARIS2 || (sgi && SYSVREL > 3) */
#  endif /* BSD4_4 && !__386BSD__  */
# endif /* BSDLIMIT */

# if (HPUXVERSION > 700) && (HPUXVERSION < 1100) && defined(BSDLIMIT)
/* Yes hpux8.0 has limits but <sys/resource.h> does not make them public */
/* Yes, we could have defined _KERNEL, and -I/etc/conf/h, but is that better? */
#  ifndef RLIMIT_CPU
#   define RLIMIT_CPU		0
#   define RLIMIT_FSIZE		1
#   define RLIMIT_DATA		2
#   define RLIMIT_STACK		3
#   define RLIMIT_CORE		4
#   define RLIMIT_RSS		5
#   define RLIMIT_NOFILE	6
#  endif /* RLIMIT_CPU */
#  ifndef RLIM_INFINITY
#   define RLIM_INFINITY	0x7fffffff
#  endif /* RLIM_INFINITY */
   /*
    * old versions of HP/UX counted limits in 512 bytes
    */
#  ifndef SIGRTMIN
#   define FILESIZE512
#  endif /* SIGRTMIN */
# endif /* (HPUXVERSION > 700) && (HPUXVERSION < 1100) && BSDLIMIT */

# if SYSVREL > 3 && defined(BSDLIMIT) && !defined(_SX)
/* In order to use rusage, we included "/usr/ucbinclude/sys/resource.h" in */
/* sh.h.  However, some SVR4 limits are defined in <sys/resource.h>.  Rather */
/* than include both and get warnings, we define the extra SVR4 limits here. */
/* XXX: I don't understand if RLIMIT_AS is defined, why don't we define */
/* RLIMIT_VMEM based on it? */
#  ifndef RLIMIT_VMEM
#   define RLIMIT_VMEM	6
#  endif
#  ifndef RLIMIT_AS
#   define RLIMIT_AS	RLIMIT_VMEM
#  endif
# endif /* SYSVREL > 3 && BSDLIMIT */

# if (defined(__linux__) || defined(__GNU__) || defined(__GLIBC__))
#  if defined(RLIMIT_AS) && !defined(RLIMIT_VMEM)
#   define RLIMIT_VMEM	RLIMIT_AS
#  endif
/*
 * Oh well, <asm-generic/resource.h> has it, but <bits/resource.h> does not
 * Linux headers: When the left hand does not know what the right hand does.
 */
#  if defined(RLIMIT_RTPRIO) && !defined(RLIMIT_RTTIME)
#   define RLIMIT_RTTIME (RLIMIT_RTPRIO + 1)
#  endif
# endif

struct limits limits[] =
{
# ifdef RLIMIT_CPU
    { RLIMIT_CPU, 	"cputime",	1,	"seconds"	},
# endif /* RLIMIT_CPU */

# ifdef RLIMIT_FSIZE
#  ifndef aiws
    { RLIMIT_FSIZE, 	"filesize",	1024,	"kbytes"	},
#  else
    { RLIMIT_FSIZE, 	"filesize",	512,	"blocks"	},
#  endif /* aiws */
# endif /* RLIMIT_FSIZE */

# ifdef RLIMIT_DATA
    { RLIMIT_DATA, 	"datasize",	1024,	"kbytes"	},
# endif /* RLIMIT_DATA */

# ifdef RLIMIT_STACK
#  ifndef aiws
    { RLIMIT_STACK, 	"stacksize",	1024,	"kbytes"	},
#  else
    { RLIMIT_STACK, 	"stacksize",	1024 * 1024,	"kbytes"},
#  endif /* aiws */
# endif /* RLIMIT_STACK */

# ifdef RLIMIT_CORE
    { RLIMIT_CORE, 	"coredumpsize",	1024,	"kbytes"	},
# endif /* RLIMIT_CORE */

# ifdef RLIMIT_RSS
    { RLIMIT_RSS, 	"memoryuse",	1024,	"kbytes"	},
# endif /* RLIMIT_RSS */

# ifdef RLIMIT_UMEM
    { RLIMIT_UMEM, 	"memoryuse",	1024,	"kbytes"	},
# endif /* RLIMIT_UMEM */

# ifdef RLIMIT_VMEM
    { RLIMIT_VMEM, 	"vmemoryuse",	1024,	"kbytes"	},
# endif /* RLIMIT_VMEM */

# if defined(RLIMIT_HEAP) /* found on BS2000/OSD systems */
    { RLIMIT_HEAP,	"heapsize",	1024,	"kbytes"	},
# endif /* RLIMIT_HEAP */

# ifdef RLIMIT_NOFILE
    { RLIMIT_NOFILE, 	"descriptors", 1,	""		},
# endif /* RLIMIT_NOFILE */

# ifdef RLIMIT_NPTS
    { RLIMIT_NPTS,	"pseudoterminals", 1,	""		},
# endif /* RLIMIT_NPTS */

# ifdef RLIMIT_KQUEUES
    { RLIMIT_KQUEUES,	"kqueues",	1,	""		},
# endif /* RLIMIT_KQUEUES */

# ifdef RLIMIT_CONCUR
    { RLIMIT_CONCUR, 	"concurrency", 1,	"thread(s)"	},
# endif /* RLIMIT_CONCUR */

# ifdef RLIMIT_MEMLOCK
    { RLIMIT_MEMLOCK,	"memorylocked",	1024,	"kbytes"	},
# endif /* RLIMIT_MEMLOCK */

# ifdef RLIMIT_NPROC
    { RLIMIT_NPROC,	"maxproc",	1,	""		},
# endif /* RLIMIT_NPROC */

# ifdef RLIMIT_NTHR
    { RLIMIT_NTHR,	"maxthread",	1,	""		},
# endif /* RLIMIT_NTHR */

# if defined(RLIMIT_OFILE) && !defined(RLIMIT_NOFILE)
    { RLIMIT_OFILE,	"openfiles",	1,	""		},
# endif /* RLIMIT_OFILE && !defined(RLIMIT_NOFILE) */

# ifdef RLIMIT_SBSIZE
    { RLIMIT_SBSIZE,	"sbsize",	1,	""		},
# endif /* RLIMIT_SBSIZE */

<<<<<<< HEAD
#ifdef RLIMIT_POSIXLOCKS
    { RLIMIT_POSIXLOCKS, "posixlocks",   1,      ""		},
#endif /* RLIMIT_POSIXLOCKS */

# ifdef RLIMIT_SWAP 
    { RLIMIT_SWAP,	"swapsize",	1024,	"kbytes"	}, 
# endif /* RLIMIT_SWAP */ 
=======
# ifdef RLIMIT_SWAP
    { RLIMIT_SWAP,	"swapsize",	1024,	"kbytes"	},
# endif /* RLIMIT_SWAP */
>>>>>>> d6ab524c

# ifdef RLIMIT_LOCKS
    { RLIMIT_LOCKS,	"maxlocks",	1,	""		},
# endif /* RLIMIT_LOCKS */

# ifdef RLIMIT_POSIXLOCKS
    { RLIMIT_POSIXLOCKS,"posixlocks",	1,	""		},
# endif /* RLIMIT_POSIXLOCKS */

# ifdef RLIMIT_SIGPENDING
    { RLIMIT_SIGPENDING,"maxsignal",	1,	""		},
# endif /* RLIMIT_SIGPENDING */

# ifdef RLIMIT_MSGQUEUE
    { RLIMIT_MSGQUEUE,	"maxmessage",	1,	""		},
# endif /* RLIMIT_MSGQUEUE */

# ifdef RLIMIT_NICE
    { RLIMIT_NICE,	"maxnice",	1,	""		},
# endif /* RLIMIT_NICE */

# ifdef RLIMIT_RTPRIO
    { RLIMIT_RTPRIO,	"maxrtprio",	1,	""		},
# endif /* RLIMIT_RTPRIO */

# ifdef RLIMIT_RTTIME
    { RLIMIT_RTTIME,	"maxrttime",	1,	"usec"		},
# endif /* RLIMIT_RTTIME */

    { -1, 		NULL, 		0, 	NULL		}
};

static struct limits *findlim	(Char *);
static RLIM_TYPE getval		(struct limits *, Char **);
static int strtail		(Char *, const char *);
static void limtail		(Char *, const char *);
static void limtail2		(Char *, const char *, const char *);
static void plim		(struct limits *, int);
static int setlim		(struct limits *, int, RLIM_TYPE);

#ifdef convex
static  RLIM_TYPE
restrict_limit(double value)
{
    /*
     * is f too large to cope with? return the maximum or minimum int
     */
    if (value > (double) INT_MAX)
	return (RLIM_TYPE) INT_MAX;
    else if (value < (double) INT_MIN)
	return (RLIM_TYPE) INT_MIN;
    else
	return (RLIM_TYPE) value;
}
#else /* !convex */
# define restrict_limit(x)	((RLIM_TYPE) (x))
#endif /* convex */


static struct limits *
findlim(Char *cp)
{
    struct limits *lp, *res;

    res = NULL;
    for (lp = limits; lp->limconst >= 0; lp++)
	if (prefix(cp, str2short(lp->limname))) {
	    if (res)
		stderror(ERR_NAME | ERR_AMBIG);
	    res = lp;
	}
    if (res)
	return (res);
    stderror(ERR_NAME | ERR_LIMIT);
    /* NOTREACHED */
    return (0);
}

/*ARGSUSED*/
void
dolimit(Char **v, struct command *c)
{
    struct limits *lp;
    RLIM_TYPE limit;
    int    hard = 0;

    USE(c);
    v++;
    if (*v && eq(*v, STRmh)) {
	hard = 1;
	v++;
    }
    if (*v == 0) {
	for (lp = limits; lp->limconst >= 0; lp++)
	    plim(lp, hard);
	return;
    }
    lp = findlim(v[0]);
    if (v[1] == 0) {
	plim(lp, hard);
	return;
    }
    limit = getval(lp, v + 1);
    if (setlim(lp, hard, limit) < 0)
	stderror(ERR_SILENT);
}

static  RLIM_TYPE
getval(struct limits *lp, Char **v)
{
    float f;
    Char   *cp = *v++;

    f = atof(short2str(cp));

# ifdef convex
    /*
     * is f too large to cope with. limit f to minint, maxint  - X-6768 by
     * strike
     */
    if ((f < (double) INT_MIN) || (f > (double) INT_MAX)) {
	stderror(ERR_NAME | ERR_TOOLARGE);
    }
# endif /* convex */

    while (Isdigit(*cp) || *cp == '.' || *cp == 'e' || *cp == 'E')
	cp++;
    if (*cp == 0) {
	if (*v == 0)
	    return restrict_limit((f * lp->limdiv) + 0.5);
	cp = *v;
    }
    switch (*cp) {
# ifdef RLIMIT_CPU
    case ':':
	if (lp->limconst != RLIMIT_CPU)
	    goto badscal;
	return f == 0.0 ? (RLIM_TYPE) 0 : restrict_limit((f * 60.0 + atof(short2str(cp + 1))));
    case 'h':
	if (lp->limconst != RLIMIT_CPU)
	    goto badscal;
	limtail(cp, "hours");
	f *= 3600.0;
	break;
# endif /* RLIMIT_CPU */
    case 'm':
# ifdef RLIMIT_CPU
	if (lp->limconst == RLIMIT_CPU) {
	    limtail(cp, "minutes");
	    f *= 60.0;
	    break;
	}
# endif /* RLIMIT_CPU */
	limtail2(cp, "megabytes", "mbytes");
	f *= 1024.0 * 1024.0;
	break;
# ifdef RLIMIT_CPU
    case 's':
	if (lp->limconst != RLIMIT_CPU)
	    goto badscal;
	limtail(cp, "seconds");
	break;
# endif /* RLIMIT_CPU */
    case 'G':
	*cp = 'g';
	/*FALLTHROUGH*/
    case 'g':
# ifdef RLIMIT_CPU
	if (lp->limconst == RLIMIT_CPU)
	    goto badscal;
# endif /* RLIMIT_CPU */
	limtail2(cp, "gigabytes", "gbytes");
	f *= 1024.0 * 1024.0 * 1024.0;
	break;
    case 'M':
# ifdef RLIMIT_CPU
	if (lp->limconst == RLIMIT_CPU)
	    goto badscal;
# endif /* RLIMIT_CPU */
	*cp = 'm';
	limtail2(cp, "megabytes", "mbytes");
	f *= 1024.0 * 1024.0;
	break;
    case 'k':
# ifdef RLIMIT_CPU
	if (lp->limconst == RLIMIT_CPU)
	    goto badscal;
# endif /* RLIMIT_CPU */
	limtail2(cp, "kilobytes", "kbytes");
	f *= 1024.0;
	break;
    case 'b':
# ifdef RLIMIT_CPU
	if (lp->limconst == RLIMIT_CPU)
	    goto badscal;
# endif /* RLIMIT_CPU */
	limtail(cp, "blocks");
	f *= 512.0;
	break;
    case 'u':
	limtail(cp, "unlimited");
	return ((RLIM_TYPE) RLIM_INFINITY);
    default:
# ifdef RLIMIT_CPU
badscal:
# endif /* RLIMIT_CPU */
	stderror(ERR_NAME | ERR_SCALEF);
    }
# ifdef convex
    return f == 0.0 ? (RLIM_TYPE) 0 : restrict_limit((f + 0.5));
# else
    f += 0.5;
    if (f > (float) ((RLIM_TYPE) RLIM_INFINITY))
	return ((RLIM_TYPE) RLIM_INFINITY);
    else
	return ((RLIM_TYPE) f);
# endif /* convex */
}

static int
strtail(Char *cp, const char *str)
{
    while (*cp && *cp == (Char)*str)
	cp++, str++;
    return (*cp != '\0');
}

static void
limtail(Char *cp, const char *str)
{
    if (strtail(cp, str))
	stderror(ERR_BADSCALE, str);
}

static void
limtail2(Char *cp, const char *str1, const char *str2)
{
    if (strtail(cp, str1) && strtail(cp, str2))
	stderror(ERR_BADSCALE, str1);
}

/*ARGSUSED*/
static void
plim(struct limits *lp, int hard)
{
# ifdef BSDLIMIT
    struct rlimit rlim;
# endif /* BSDLIMIT */
    RLIM_TYPE limit;
    int     xdiv = lp->limdiv;

    xprintf("%-13.13s", lp->limname);

# ifndef BSDLIMIT
    limit = ulimit(lp->limconst, 0);
#  ifdef aiws
    if (lp->limconst == RLIMIT_DATA)
	limit -= 0x20000000;
#  endif /* aiws */
# else /* BSDLIMIT */
    (void) getrlimit(lp->limconst, &rlim);
    limit = hard ? rlim.rlim_max : rlim.rlim_cur;
# endif /* BSDLIMIT */

# if !defined(BSDLIMIT) || defined(FILESIZE512)
    /*
     * Christos: filesize comes in 512 blocks. we divide by 2 to get 1024
     * blocks. Note we cannot pre-multiply cause we might overflow (A/UX)
     */
    if (lp->limconst == RLIMIT_FSIZE) {
	if (limit >= (RLIM_INFINITY / 512))
	    limit = RLIM_INFINITY;
	else
	    xdiv = (xdiv == 1024 ? 2 : 1);
    }
# endif /* !BSDLIMIT || FILESIZE512 */

    if (limit == RLIM_INFINITY)
	xprintf("unlimited");
    else
# if defined(RLIMIT_CPU) && defined(_OSD_POSIX)
    if (lp->limconst == RLIMIT_CPU &&
        (unsigned long)limit >= 0x7ffffffdUL)
	xprintf("unlimited");
    else
# endif
# ifdef RLIMIT_CPU
    if (lp->limconst == RLIMIT_CPU)
	psecs(limit);
    else
# endif /* RLIMIT_CPU */
	xprintf("%ld %s", (long) (limit / xdiv), lp->limscale);
    xputchar('\n');
}

/*ARGSUSED*/
void
dounlimit(Char **v, struct command *c)
{
    struct limits *lp;
    int    lerr = 0;
    int    hard = 0;
    int	   force = 0;

    USE(c);
    while (*++v && **v == '-') {
	Char   *vp = *v;
	while (*++vp)
	    switch (*vp) {
	    case 'f':
		force = 1;
		break;
	    case 'h':
		hard = 1;
		break;
	    default:
		stderror(ERR_ULIMUS);
		break;
	    }
    }

    if (*v == 0) {
	for (lp = limits; lp->limconst >= 0; lp++)
	    if (setlim(lp, hard, (RLIM_TYPE) RLIM_INFINITY) < 0)
		lerr++;
	if (!force && lerr)
	    stderror(ERR_SILENT);
	return;
    }
    while (*v) {
	lp = findlim(*v++);
	if (setlim(lp, hard, (RLIM_TYPE) RLIM_INFINITY) < 0 && !force)
	    stderror(ERR_SILENT);
    }
}

static int
setlim(struct limits *lp, int hard, RLIM_TYPE limit)
{
# ifdef BSDLIMIT
    struct rlimit rlim;

    (void) getrlimit(lp->limconst, &rlim);

#  ifdef FILESIZE512
    /* Even though hpux has setrlimit(), it expects fsize in 512 byte blocks */
    if (limit != RLIM_INFINITY && lp->limconst == RLIMIT_FSIZE)
	limit /= 512;
#  endif /* FILESIZE512 */
    if (hard)
	rlim.rlim_max = limit;
    else if (limit == RLIM_INFINITY && euid != 0)
	rlim.rlim_cur = rlim.rlim_max;
    else
	rlim.rlim_cur = limit;

    if (rlim.rlim_cur > rlim.rlim_max)
	rlim.rlim_max = rlim.rlim_cur;

    if (setrlimit(lp->limconst, &rlim) < 0) {
# else /* BSDLIMIT */
    if (limit != RLIM_INFINITY && lp->limconst == RLIMIT_FSIZE)
	limit /= 512;
# ifdef aiws
    if (lp->limconst == RLIMIT_DATA)
	limit += 0x20000000;
# endif /* aiws */
    if (ulimit(toset(lp->limconst), limit) < 0) {
# endif /* BSDLIMIT */
        int err;
        char *op, *type;

	err = errno;
	op = strsave(limit == RLIM_INFINITY ? CGETS(15, 2, "remove") :
		     	CGETS(15, 3, "set"));
	cleanup_push(op, xfree);
	type = strsave(hard ? CGETS(15, 4, " hard") : "");
	cleanup_push(type, xfree);
	xprintf(CGETS(15, 1, "%s: %s: Can't %s%s limit (%s)\n"), bname,
	    lp->limname, op, type, strerror(err));
	cleanup_until(op);
	return (-1);
    }
    return (0);
}

#endif /* !HAVENOLIMIT */

/*ARGSUSED*/
void
dosuspend(Char **v, struct command *c)
{
#ifdef BSDJOBS
    struct sigaction old;
#endif /* BSDJOBS */

    USE(c);
    USE(v);

    if (loginsh)
	stderror(ERR_SUSPLOG);
    untty();

#ifdef BSDJOBS
    sigaction(SIGTSTP, NULL, &old);
    signal(SIGTSTP, SIG_DFL);
    (void) kill(0, SIGTSTP);
    /* the shell stops here */
    sigaction(SIGTSTP, &old, NULL);
#else /* !BSDJOBS */
    stderror(ERR_JOBCONTROL);
#endif /* BSDJOBS */

#ifdef BSDJOBS
    if (tpgrp != -1) {
	if (grabpgrp(FSHTTY, opgrp) == -1)
	    stderror(ERR_SYSTEM, "tcgetpgrp", strerror(errno));
	(void) setpgid(0, shpgrp);
	(void) tcsetpgrp(FSHTTY, shpgrp);
    }
#endif /* BSDJOBS */
    (void) setdisc(FSHTTY);
}

/* This is the dreaded EVAL built-in.
 *   If you don't fiddle with file descriptors, and reset didfds,
 *   this command will either ignore redirection inside or outside
 *   its arguments, e.g. eval "date >x"  vs.  eval "date" >x
 *   The stuff here seems to work, but I did it by trial and error rather
 *   than really knowing what was going on.  If tpgrp is zero, we are
 *   probably a background eval, e.g. "eval date &", and we want to
 *   make sure that any processes we start stay in our pgrp.
 *   This is also the case for "time eval date" -- stay in same pgrp.
 *   Otherwise, under stty tostop, processes will stop in the wrong
 *   pgrp, with no way for the shell to get them going again.  -IAN!
 */

struct doeval_state
{
    Char **evalvec, *evalp;
    int didfds;
#ifndef CLOSE_ON_EXEC
    int didcch;
#endif
    int saveIN, saveOUT, saveDIAG;
    int SHIN, SHOUT, SHDIAG;
};

static void
doeval_cleanup(void *xstate)
{
    struct doeval_state *state;

    state = xstate;
    evalvec = state->evalvec;
    evalp = state->evalp;
    doneinp = 0;
#ifndef CLOSE_ON_EXEC
    didcch = state->didcch;
#endif /* CLOSE_ON_EXEC */
    didfds = state->didfds;
    if (state->saveIN != SHIN)
	xclose(SHIN);
    if (state->saveOUT != SHOUT)
	xclose(SHOUT);
    if (state->saveDIAG != SHDIAG)
	xclose(SHDIAG);
    close_on_exec(SHIN = dmove(state->saveIN, state->SHIN), 1);
    close_on_exec(SHOUT = dmove(state->saveOUT, state->SHOUT), 1);
    close_on_exec(SHDIAG = dmove(state->saveDIAG, state->SHDIAG), 1);
    if (didfds) {
	close_on_exec(dcopy(SHIN, 0), 1);
	close_on_exec(dcopy(SHOUT, 1), 1);
	close_on_exec(dcopy(SHDIAG, 2), 1);
    }
}

static Char **Ggv;
/*ARGSUSED*/
void
doeval(Char **v, struct command *c)
{
    struct doeval_state state;
    int gflag, my_reenter;
    Char **gv;
    jmp_buf_t osetexit;

    USE(c);
    v++;
    if (*v == 0)
	return;
    gflag = tglob(v);
    if (gflag) {
	gv = v = globall(v, gflag);
	if (v == 0)
	    stderror(ERR_NOMATCH);
	cleanup_push(gv, blk_cleanup);
	v = copyblk(v);
    }
    else {
	gv = NULL;
	v = copyblk(v);
	trim(v);
    }

    Ggv = gv;
    state.evalvec = evalvec;
    state.evalp = evalp;
    state.didfds = didfds;
#ifndef CLOSE_ON_EXEC
    state.didcch = didcch;
#endif /* CLOSE_ON_EXEC */
    state.SHIN = SHIN;
    state.SHOUT = SHOUT;
    state.SHDIAG = SHDIAG;

    (void)close_on_exec(state.saveIN = dcopy(SHIN, -1), 1);
    (void)close_on_exec(state.saveOUT = dcopy(SHOUT, -1), 1);
    (void)close_on_exec(state.saveDIAG = dcopy(SHDIAG, -1), 1);

    cleanup_push(&state, doeval_cleanup);

    getexit(osetexit);

    /* PWP: setjmp/longjmp bugfix for optimizing compilers */
#ifdef cray
    my_reenter = 1;             /* assume non-zero return val */
    if (setexit() == 0) {
	my_reenter = 0;         /* Oh well, we were wrong */
#else /* !cray */
    if ((my_reenter = setexit()) == 0) {
#endif /* cray */
	evalvec = v;
	evalp = 0;
	(void)close_on_exec(SHIN = dcopy(0, -1), 1);
	(void)close_on_exec(SHOUT = dcopy(1, -1), 1);
	(void)close_on_exec(SHDIAG = dcopy(2, -1), 1);
#ifndef CLOSE_ON_EXEC
	didcch = 0;
#endif /* CLOSE_ON_EXEC */
	didfds = 0;
	gv = Ggv;
	process(0);
	Ggv = gv;
    }

    if (my_reenter == 0) {
	cleanup_until(&state);
	if (Ggv)
	    cleanup_until(Ggv);
    }

    resexit(osetexit);
    if (my_reenter)
	stderror(ERR_SILENT);
}

/*************************************************************************/
/* print list of builtin commands */

static void
lbuffed_cleanup (void *dummy)
{
    USE(dummy);
    lbuffed = 1;
}

/*ARGSUSED*/
void
dobuiltins(Char **v, struct command *c)
{
    /* would use print_by_column() in tw.parse.c but that assumes
     * we have an array of Char * to pass.. (sg)
     */
    const struct biltins *b;
    int row, col, columns, rows;
    unsigned int w, maxwidth;

    USE(c);
    USE(v);
    lbuffed = 0;		/* turn off line buffering */
    cleanup_push(&lbuffed, lbuffed_cleanup);

    /* find widest string */
    for (maxwidth = 0, b = bfunc; b < &bfunc[nbfunc]; ++b)
	maxwidth = max(maxwidth, strlen(b->bname));
    ++maxwidth;					/* for space */

    columns = (TermH + 1) / maxwidth;	/* PWP: terminal size change */
    if (!columns)
	columns = 1;
    rows = (nbfunc + (columns - 1)) / columns;

    for (b = bfunc, row = 0; row < rows; row++) {
	for (col = 0; col < columns; col++) {
	    if (b < &bfunc[nbfunc]) {
		w = strlen(b->bname);
		xprintf("%s", b->bname);
		if (col < (columns - 1))	/* Not last column? */
		    for (; w < maxwidth; w++)
			xputchar(' ');
		++b;
	    }
	}
	if (row < (rows - 1)) {
	    if (Tty_raw_mode)
		xputchar('\r');
	    xputchar('\n');
	}
    }
#ifdef WINNT_NATIVE
    nt_print_builtins(maxwidth);
#else
    if (Tty_raw_mode)
	xputchar('\r');
    xputchar('\n');
#endif /* WINNT_NATIVE */

    cleanup_until(&lbuffed);		/* turn back on line buffering */
    flush();
}

#ifdef NLS_CATALOGS
char *
xcatgets(nl_catd ctd, int set_id, int msg_id, const char *s)
{
    char *res;

    errno = 0;
    while ((res = catgets(ctd, set_id, msg_id, s)) == s && errno == EINTR) {
	handle_pending_signals();
	errno = 0;
    }
    return res;
}


# if defined(HAVE_ICONV) && defined(HAVE_NL_LANGINFO)
char *
iconv_catgets(nl_catd ctd, int set_id, int msg_id, const char *s)
{
    static char *buf = NULL;
    static size_t buf_size = 0;

    char *orig, *dest, *p;
    ICONV_CONST char *src;
    size_t src_size, dest_size;

    orig = xcatgets(ctd, set_id, msg_id, s);
    if (catgets_iconv == (iconv_t)-1 || orig == s)
        return orig;
    src = orig;
    src_size = strlen(src) + 1;
    if (buf == NULL && (buf = xmalloc(buf_size = src_size + 32)) == NULL)
	return orig;
    dest = buf;
    while (src_size != 0) {
        dest_size = buf + buf_size - dest;
	if (iconv(catgets_iconv, &src, &src_size, &dest, &dest_size)
	    == (size_t)-1) {
	    switch (errno) {
	    case E2BIG:
		if ((p = xrealloc(buf, buf_size * 2)) == NULL)
		    return orig;
		buf_size *= 2;
		dest = p + (dest - buf);
		buf = p;
		break;

	    case EILSEQ: case EINVAL: default:
		return orig;
	    }
	}
    }
    return buf;
}
# endif /* HAVE_ICONV && HAVE_NL_LANGINFO */
#endif /* NLS_CATALOGS */

void
nlsinit(void)
{
#ifdef NLS_CATALOGS
    static const char default_catalog[] = "tcsh";

    char *catalog = (char *)(intptr_t)default_catalog;

    if (adrof(STRcatalog) != NULL)
	catalog = xasprintf("tcsh.%s", short2str(varval(STRcatalog)));
#ifdef NL_CAT_LOCALE /* POSIX-compliant. */
    /*
     * Check if LC_MESSAGES is set in the environment and use it, if so.
     * If not, fall back to the setting of LANG.
     */
    catd = catopen(catalog, tgetenv(STRLC_MESSAGES) ? NL_CAT_LOCALE : 0);
#else /* pre-POSIX */
# ifndef MCLoadBySet
#  define MCLoadBySet 0
#  endif
    catd = catopen(catalog, MCLoadBySet);
#endif
    if (catalog != default_catalog)
	xfree(catalog);
#if defined(HAVE_ICONV) && defined(HAVE_NL_LANGINFO)
    /* xcatgets (), not CGETS, the charset name should be in ASCII anyway. */
    catgets_iconv = iconv_open (nl_langinfo (CODESET),
				xcatgets(catd, 255, 1, "UTF-8"));
#endif /* HAVE_ICONV && HAVE_NL_LANGINFO */
#endif /* NLS_CATALOGS */
#ifdef WINNT_NATIVE
    nls_dll_init();
#endif /* WINNT_NATIVE */
    errinit();		/* init the errorlist in correct locale */
    mesginit();		/* init the messages for signals */
    dateinit();		/* init the messages for dates */
    editinit();		/* init the editor messages */
    terminit();		/* init the termcap messages */
}

void
nlsclose(void)
{
#ifdef NLS_CATALOGS
#if defined(HAVE_ICONV) && defined(HAVE_NL_LANGINFO)
    if (catgets_iconv != (iconv_t)-1) {
	iconv_close(catgets_iconv);
	catgets_iconv = (iconv_t)-1;
    }
#endif /* HAVE_ICONV && HAVE_NL_LANGINFO */
    if (catd != (nl_catd)-1) {
	/*
	 * catclose can call other functions which can call longjmp
	 * making us re-enter this code. Prevent infinite recursion
	 * by resetting catd. Problem reported and solved by:
	 * Gerhard Niklasch
	 */
	nl_catd oldcatd = catd;
	catd = (nl_catd)-1;
	while (catclose(oldcatd) == -1 && errno == EINTR)
	    handle_pending_signals();
    }
#endif /* NLS_CATALOGS */
}

int
getYN(const char *prompt)
{
    int doit;
    char c;

    xprintf("%s", prompt);
    flush();
    (void) force_read(SHIN, &c, sizeof(c));
    /*
     * Perhaps we should use the yesexpr from the
     * actual locale
     */
    doit = (strchr(CGETS(22, 14, "Yy"), c) != NULL);
    while (c != '\n' && force_read(SHIN, &c, sizeof(c)) == sizeof(c))
	continue;
    return doit;
}<|MERGE_RESOLUTION|>--- conflicted
+++ resolved
@@ -1929,19 +1929,9 @@
     { RLIMIT_SBSIZE,	"sbsize",	1,	""		},
 # endif /* RLIMIT_SBSIZE */
 
-<<<<<<< HEAD
-#ifdef RLIMIT_POSIXLOCKS
-    { RLIMIT_POSIXLOCKS, "posixlocks",   1,      ""		},
-#endif /* RLIMIT_POSIXLOCKS */
-
-# ifdef RLIMIT_SWAP 
-    { RLIMIT_SWAP,	"swapsize",	1024,	"kbytes"	}, 
-# endif /* RLIMIT_SWAP */ 
-=======
 # ifdef RLIMIT_SWAP
     { RLIMIT_SWAP,	"swapsize",	1024,	"kbytes"	},
 # endif /* RLIMIT_SWAP */
->>>>>>> d6ab524c
 
 # ifdef RLIMIT_LOCKS
     { RLIMIT_LOCKS,	"maxlocks",	1,	""		},

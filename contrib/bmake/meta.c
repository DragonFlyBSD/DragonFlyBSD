--- conflicted
+++ resolved
@@ -238,11 +238,7 @@
 }
 
 static char *
-<<<<<<< HEAD
-meta_name(struct GNode __unused *gn, char *mname, size_t mnamelen,
-=======
 meta_name(char *mname, size_t mnamelen,
->>>>>>> ca58f742
 	  const char *dname,
 	  const char *tname,
 	  const char *cwd)
@@ -404,11 +400,7 @@
  * Do we need/want a .meta file ?
  */
 static Boolean
-<<<<<<< HEAD
-meta_needed(GNode *gn, const char *dname, const char __unused *tname,
-=======
 meta_needed(GNode *gn, const char *dname,
->>>>>>> ca58f742
 	     char *objdir, int verbose)
 {
     struct stat fs;

--- conflicted
+++ resolved
@@ -1429,8 +1429,7 @@
 		snprintf(buf, sizeof buf, "%u", getuid());
 		Global_Set_ReadOnly(".MAKE.UID", buf);
 		snprintf(buf, sizeof buf, "%u", getgid());
-<<<<<<< HEAD
-		Global_Set(".MAKE.GID", buf);
+		Global_Set_ReadOnly(".MAKE.GID", buf);
 
 		/* DragonFly BSD specific global variables */
 
@@ -1439,18 +1438,15 @@
 		 * a c++ issue during an ABI change could be worked around.
 		 * More info on commit: 673bdc16bff3eec8
 		 */
-		Global_Set(".MAKE.BUILT.BY", CCVER);
+		Global_Set_ReadOnly(".MAKE.BUILT.BY", CCVER);
 
 		/*
 		 * Added to speed up dports builds since there would be no
 		 * evaluation needed if already defined.
 		 * More info on commit: a4cce4724800c918
 		 */
-		Global_Set(".MAKE.DF.VERSION", DFVER);
-		Global_Set(".MAKE.DF.OSREL", OSREL);
-=======
-		Global_Set_ReadOnly(".MAKE.GID", buf);
->>>>>>> 19e82185
+		Global_Set_ReadOnly(".MAKE.DF.VERSION", DFVER);
+		Global_Set_ReadOnly(".MAKE.DF.OSREL", OSREL);
 	}
 	if (makelevel > 0) {
 		char pn[1024];

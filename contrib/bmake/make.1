--- conflicted
+++ resolved
@@ -29,11 +29,7 @@
 .\"
 .\"	from: @(#)make.1	8.4 (Berkeley) 3/19/94
 .\"
-<<<<<<< HEAD
-.Dd February 20, 2021
-=======
 .Dd September 12, 2022
->>>>>>> 6eef5f0c
 .Dt MAKE 1
 .Os
 .Sh NAME

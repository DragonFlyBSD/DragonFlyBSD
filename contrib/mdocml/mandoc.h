--- conflicted
+++ resolved
@@ -64,14 +64,6 @@
 	MANDOCERR_PROLOG_ORDER, /* prologue macros out of order: macros */
 
 	/* related to document structure */
-<<<<<<< HEAD
-	MANDOCERR_SO, /* .so is fragile, better use ln(1) */
-	MANDOCERR_NAMESECFIRST, /* NAME section must come first */
-	MANDOCERR_BADNAMESEC, /* bad NAME section contents */
-	MANDOCERR_SECOOO, /* sections out of conventional order */
-	MANDOCERR_SECREP, /* duplicate section name */
-	MANDOCERR_SECMSEC, /* section header not suited to manual section */
-=======
 	MANDOCERR_SO, /* .so is fragile, better use ln(1): so path */
 	MANDOCERR_DOC_EMPTY, /* no document body */
 	MANDOCERR_SEC_BEFORE, /* content before first section header: macro */
@@ -80,7 +72,6 @@
 	MANDOCERR_SEC_ORDER, /* sections out of conventional order: Sh title */
 	MANDOCERR_SEC_REP, /* duplicate section title: Sh title */
 	MANDOCERR_SEC_MSEC, /* unexpected section: Sh title for ... only */
->>>>>>> 070c62a6
 
 	/* related to macros and nesting */
 	MANDOCERR_MACRO_OBS, /* obsolete macro: macro */

<<<<<<< HEAD
/*	$Id: mandoc.c,v 1.73 2013/12/26 02:55:28 schwarze Exp $ */
=======
/*	$Id: mandoc.c,v 1.74 2013/12/30 18:30:32 schwarze Exp $ */
>>>>>>> 7888c61d
/*
 * Copyright (c) 2008, 2009, 2010, 2011 Kristaps Dzonsons <kristaps@bsd.lv>
 * Copyright (c) 2011, 2012, 2013 Ingo Schwarze <schwarze@openbsd.org>
 *
 * Permission to use, copy, modify, and distribute this software for any
 * purpose with or without fee is hereby granted, provided that the above
 * copyright notice and this permission notice appear in all copies.
 *
 * THE SOFTWARE IS PROVIDED "AS IS" AND THE AUTHORS DISCLAIM ALL WARRANTIES
 * WITH REGARD TO THIS SOFTWARE INCLUDING ALL IMPLIED WARRANTIES OF
 * MERCHANTABILITY AND FITNESS. IN NO EVENT SHALL THE AUTHORS BE LIABLE FOR
 * ANY SPECIAL, DIRECT, INDIRECT, OR CONSEQUENTIAL DAMAGES OR ANY DAMAGES
 * WHATSOEVER RESULTING FROM LOSS OF USE, DATA OR PROFITS, WHETHER IN AN
 * ACTION OF CONTRACT, NEGLIGENCE OR OTHER TORTIOUS ACTION, ARISING OUT OF
 * OR IN CONNECTION WITH THE USE OR PERFORMANCE OF THIS SOFTWARE.
 */
#ifdef HAVE_CONFIG_H
#include "config.h"
#endif

#include <sys/types.h>

#include <assert.h>
#include <ctype.h>
#include <errno.h>
#include <limits.h>
#include <stdlib.h>
#include <stdio.h>
#include <string.h>
#include <time.h>

#include "mandoc.h"
#include "libmandoc.h"

#define DATESIZE 32

static	int	 a2time(time_t *, const char *, const char *);
static	char	*time2a(time_t);


enum mandoc_esc
mandoc_escape(const char const **end, const char const **start, int *sz)
{
	const char	*local_start;
	int		 local_sz;
	char		 term;
	enum mandoc_esc	 gly; 

	/*
	 * When the caller doesn't provide return storage,
	 * use local storage.
	 */

	if (NULL == start)
		start = &local_start;
	if (NULL == sz)
		sz = &local_sz;

	/*
	 * Beyond the backslash, at least one input character
	 * is part of the escape sequence.  With one exception
	 * (see below), that character won't be returned.
	 */

	gly = ESCAPE_ERROR;
	*start = ++*end;
	*sz = 0;
	term = '\0';

	switch ((*start)[-1]) {
	/*
	 * First the glyphs.  There are several different forms of
	 * these, but each eventually returns a substring of the glyph
	 * name.
	 */
	case ('('):
		gly = ESCAPE_SPECIAL;
		*sz = 2;
		break;
	case ('['):
		gly = ESCAPE_SPECIAL;
		/*
		 * Unicode escapes are defined in groff as \[uXXXX] to
		 * \[u10FFFF], where the contained value must be a valid
		 * Unicode codepoint.  Here, however, only check whether
		 * it's not a zero-width escape.
		 */
		if ('u' == (*start)[0] && ']' != (*start)[1])
			gly = ESCAPE_UNICODE;
		term = ']';
		break;
	case ('C'):
		if ('\'' != **start)
			return(ESCAPE_ERROR);
		*start = ++*end;
		if ('u' == (*start)[0] && '\'' != (*start)[1])
			gly = ESCAPE_UNICODE;
		else
			gly = ESCAPE_SPECIAL;
		term = '\'';
		break;

	/*
	 * Escapes taking no arguments at all.
	 */
	case ('d'):
		/* FALLTHROUGH */
	case ('u'):
		return(ESCAPE_IGNORE);

	/*
	 * The \z escape is supposed to output the following
	 * character without advancing the cursor position.  
	 * Since we are mostly dealing with terminal mode,
	 * let us just skip the next character.
	 */
	case ('z'):
		return(ESCAPE_SKIPCHAR);

	/*
	 * Handle all triggers matching \X(xy, \Xx, and \X[xxxx], where
	 * 'X' is the trigger.  These have opaque sub-strings.
	 */
	case ('F'):
		/* FALLTHROUGH */
	case ('g'):
		/* FALLTHROUGH */
	case ('k'):
		/* FALLTHROUGH */
	case ('M'):
		/* FALLTHROUGH */
	case ('m'):
		/* FALLTHROUGH */
	case ('n'):
		/* FALLTHROUGH */
	case ('V'):
		/* FALLTHROUGH */
	case ('Y'):
		gly = ESCAPE_IGNORE;
		/* FALLTHROUGH */
	case ('f'):
		if (ESCAPE_ERROR == gly)
			gly = ESCAPE_FONT;
		switch (**start) {
		case ('('):
			*start = ++*end;
			*sz = 2;
			break;
		case ('['):
			*start = ++*end;
			term = ']';
			break;
		default:
			*sz = 1;
			break;
		}
		break;

	/*
	 * These escapes are of the form \X'Y', where 'X' is the trigger
	 * and 'Y' is any string.  These have opaque sub-strings.
	 */
	case ('A'):
		/* FALLTHROUGH */
	case ('b'):
		/* FALLTHROUGH */
	case ('B'):
		/* FALLTHROUGH */
	case ('D'):
		/* FALLTHROUGH */
	case ('o'):
		/* FALLTHROUGH */
	case ('R'):
		/* FALLTHROUGH */
	case ('w'):
		/* FALLTHROUGH */
	case ('X'):
		/* FALLTHROUGH */
	case ('Z'):
		if ('\'' != **start)
			return(ESCAPE_ERROR);
		gly = ESCAPE_IGNORE;
		*start = ++*end;
		term = '\'';
		break;

	/*
	 * These escapes are of the form \X'N', where 'X' is the trigger
	 * and 'N' resolves to a numerical expression.
	 */
	case ('h'):
		/* FALLTHROUGH */
	case ('H'):
		/* FALLTHROUGH */
	case ('L'):
		/* FALLTHROUGH */
	case ('l'):
		/* FALLTHROUGH */
	case ('S'):
		/* FALLTHROUGH */
	case ('v'):
		/* FALLTHROUGH */
	case ('x'):
		if ('\'' != **start)
			return(ESCAPE_ERROR);
		gly = ESCAPE_IGNORE;
		*start = ++*end;
		term = '\'';
		break;

	/*
	 * Special handling for the numbered character escape.
	 * XXX Do any other escapes need similar handling?
	 */
	case ('N'):
		if ('\0' == **start)
			return(ESCAPE_ERROR);
		(*end)++;
		if (isdigit((unsigned char)**start)) {
			*sz = 1;
			return(ESCAPE_IGNORE);
		}
		(*start)++;
		while (isdigit((unsigned char)**end))
			(*end)++;
		*sz = *end - *start;
		if ('\0' != **end)
			(*end)++;
		return(ESCAPE_NUMBERED);

	/* 
	 * Sizes get a special category of their own.
	 */
	case ('s'):
		gly = ESCAPE_IGNORE;

		/* See +/- counts as a sign. */
		if ('+' == **end || '-' == **end || ASCII_HYPH == **end)
			(*end)++;

		switch (**end) {
		case ('('):
			*start = ++*end;
			*sz = 2;
			break;
		case ('['):
			*start = ++*end;
			term = ']';
			break;
		case ('\''):
			*start = ++*end;
			term = '\'';
			break;
		default:
			*sz = 1;
			break;
		}

		break;

	/*
	 * Anything else is assumed to be a glyph.
	 * In this case, pass back the character after the backslash.
	 */
	default:
		gly = ESCAPE_SPECIAL;
		*start = --*end;
		*sz = 1;
		break;
	}

	assert(ESCAPE_ERROR != gly);

	/*
	 * Read up to the terminating character,
	 * paying attention to nested escapes.
	 */

	if ('\0' != term) {
		while (**end != term) {
			switch (**end) {
			case ('\0'):
				return(ESCAPE_ERROR);
			case ('\\'):
				(*end)++;
				if (ESCAPE_ERROR ==
				    mandoc_escape(end, NULL, NULL))
					return(ESCAPE_ERROR);
				break;
			default:
				(*end)++;
				break;
			}
		}
		*sz = (*end)++ - *start;
	} else {
		assert(*sz > 0);
		if ((size_t)*sz > strlen(*start))
			return(ESCAPE_ERROR);
		*end += *sz;
	}

	/* Run post-processors. */

	switch (gly) {
	case (ESCAPE_FONT):
		if (2 == *sz) {
			if ('C' == **start) {
				/*
				 * Treat constant-width font modes
				 * just like regular font modes.
				 */
				(*start)++;
				(*sz)--;
			} else {
				if ('B' == (*start)[0] && 'I' == (*start)[1])
					gly = ESCAPE_FONTBI;
				break;
			}
		} else if (1 != *sz)
			break;

		switch (**start) {
		case ('3'):
			/* FALLTHROUGH */
		case ('B'):
			gly = ESCAPE_FONTBOLD;
			break;
		case ('2'):
			/* FALLTHROUGH */
		case ('I'):
			gly = ESCAPE_FONTITALIC;
			break;
		case ('P'):
			gly = ESCAPE_FONTPREV;
			break;
		case ('1'):
			/* FALLTHROUGH */
		case ('R'):
			gly = ESCAPE_FONTROMAN;
			break;
		}
		break;
	case (ESCAPE_SPECIAL):
		if (1 == *sz && 'c' == **start)
			gly = ESCAPE_NOSPACE;
		break;
	default:
		break;
	}

	return(gly);
}

void *
mandoc_calloc(size_t num, size_t size)
{
	void		*ptr;

	ptr = calloc(num, size);
	if (NULL == ptr) {
		perror(NULL);
		exit((int)MANDOCLEVEL_SYSERR);
	}

	return(ptr);
}


void *
mandoc_malloc(size_t size)
{
	void		*ptr;

	ptr = malloc(size);
	if (NULL == ptr) {
		perror(NULL);
		exit((int)MANDOCLEVEL_SYSERR);
	}

	return(ptr);
}


void *
mandoc_realloc(void *ptr, size_t size)
{

	ptr = realloc(ptr, size);
	if (NULL == ptr) {
		perror(NULL);
		exit((int)MANDOCLEVEL_SYSERR);
	}

	return(ptr);
}

char *
mandoc_strndup(const char *ptr, size_t sz)
{
	char		*p;

	p = mandoc_malloc(sz + 1);
	memcpy(p, ptr, sz);
	p[(int)sz] = '\0';
	return(p);
}

char *
mandoc_strdup(const char *ptr)
{
	char		*p;

	p = strdup(ptr);
	if (NULL == p) {
		perror(NULL);
		exit((int)MANDOCLEVEL_SYSERR);
	}

	return(p);
}

/*
 * Parse a quoted or unquoted roff-style request or macro argument.
 * Return a pointer to the parsed argument, which is either the original
 * pointer or advanced by one byte in case the argument is quoted.
 * NUL-terminate the argument in place.
 * Collapse pairs of quotes inside quoted arguments.
 * Advance the argument pointer to the next argument,
 * or to the NUL byte terminating the argument line.
 */
char *
mandoc_getarg(struct mparse *parse, char **cpp, int ln, int *pos)
{
	char	 *start, *cp;
	int	  quoted, pairs, white;

	/* Quoting can only start with a new word. */
	start = *cpp;
	quoted = 0;
	if ('"' == *start) {
		quoted = 1;
		start++;
	} 

	pairs = 0;
	white = 0;
	for (cp = start; '\0' != *cp; cp++) {

		/*
		 * Move the following text left
		 * after quoted quotes and after "\\" and "\t".
		 */
		if (pairs)
			cp[-pairs] = cp[0];

		if ('\\' == cp[0]) {
			/*
			 * In copy mode, translate double to single
			 * backslashes and backslash-t to literal tabs.
			 */
			switch (cp[1]) {
			case ('t'):
				cp[0] = '\t';
				/* FALLTHROUGH */
			case ('\\'):
				pairs++;
				cp++;
				break;
			case (' '):
				/* Skip escaped blanks. */
				if (0 == quoted)
					cp++;
				break;
			default:
				break;
			}
		} else if (0 == quoted) {
			if (' ' == cp[0]) {
				/* Unescaped blanks end unquoted args. */
				white = 1;
				break;
			}
		} else if ('"' == cp[0]) {
			if ('"' == cp[1]) {
				/* Quoted quotes collapse. */
				pairs++;
				cp++;
			} else {
				/* Unquoted quotes end quoted args. */
				quoted = 2;
				break;
			}
		}
	}

	/* Quoted argument without a closing quote. */
	if (1 == quoted)
		mandoc_msg(MANDOCERR_BADQUOTE, parse, ln, *pos, NULL);

	/* NUL-terminate this argument and move to the next one. */
	if (pairs)
		cp[-pairs] = '\0';
	if ('\0' != *cp) {
		*cp++ = '\0';
		while (' ' == *cp)
			cp++;
	}
	*pos += (int)(cp - start) + (quoted ? 1 : 0);
	*cpp = cp;

	if ('\0' == *cp && (white || ' ' == cp[-1]))
		mandoc_msg(MANDOCERR_EOLNSPACE, parse, ln, *pos, NULL);

	return(start);
}

static int
a2time(time_t *t, const char *fmt, const char *p)
{
	struct tm	 tm;
	char		*pp;

	memset(&tm, 0, sizeof(struct tm));

	pp = NULL;
#ifdef	HAVE_STRPTIME
	pp = strptime(p, fmt, &tm);
#endif
	if (NULL != pp && '\0' == *pp) {
		*t = mktime(&tm);
		return(1);
	}

	return(0);
}

static char *
time2a(time_t t)
{
	struct tm	*tm;
	char		*buf, *p;
	size_t		 ssz;
	int		 isz;

	tm = localtime(&t);

	/*
	 * Reserve space:
	 * up to 9 characters for the month (September) + blank
	 * up to 2 characters for the day + comma + blank
	 * 4 characters for the year and a terminating '\0'
	 */
	p = buf = mandoc_malloc(10 + 4 + 4 + 1);

	if (0 == (ssz = strftime(p, 10 + 1, "%B ", tm)))
		goto fail;
	p += (int)ssz;

	if (-1 == (isz = snprintf(p, 4 + 1, "%d, ", tm->tm_mday)))
		goto fail;
	p += isz;

	if (0 == strftime(p, 4 + 1, "%Y", tm))
		goto fail;
	return(buf);

fail:
	free(buf);
	return(NULL);
}

char *
mandoc_normdate(struct mparse *parse, char *in, int ln, int pos)
{
	char		*out;
	time_t		 t;

	if (NULL == in || '\0' == *in ||
	    0 == strcmp(in, "$" "Mdocdate$")) {
		mandoc_msg(MANDOCERR_NODATE, parse, ln, pos, NULL);
		time(&t);
	}
	else if (a2time(&t, "%Y-%m-%d", in))
		t = 0;
	else if (!a2time(&t, "$" "Mdocdate: %b %d %Y $", in) &&
	    !a2time(&t, "%b %d, %Y", in)) {
		mandoc_msg(MANDOCERR_BADDATE, parse, ln, pos, NULL);
		t = 0;
	}
	out = t ? time2a(t) : NULL;
	return(out ? out : mandoc_strdup(in));
}

int
mandoc_eos(const char *p, size_t sz, int enclosed)
{
	const char *q;
	int found;

	if (0 == sz)
		return(0);

	/*
	 * End-of-sentence recognition must include situations where
	 * some symbols, such as `)', allow prior EOS punctuation to
	 * propagate outward.
	 */

	found = 0;
	for (q = p + (int)sz - 1; q >= p; q--) {
		switch (*q) {
		case ('\"'):
			/* FALLTHROUGH */
		case ('\''):
			/* FALLTHROUGH */
		case (']'):
			/* FALLTHROUGH */
		case (')'):
			if (0 == found)
				enclosed = 1;
			break;
		case ('.'):
			/* FALLTHROUGH */
		case ('!'):
			/* FALLTHROUGH */
		case ('?'):
			found = 1;
			break;
		default:
			return(found && (!enclosed || isalnum((unsigned char)*q)));
		}
	}

	return(found && !enclosed);
}

/*
 * Convert a string to a long that may not be <0.
 * If the string is invalid, or is less than 0, return -1.
 */
int
mandoc_strntoi(const char *p, size_t sz, int base)
{
	char		 buf[32];
	char		*ep;
	long		 v;

	if (sz > 31)
		return(-1);

	memcpy(buf, p, sz);
	buf[(int)sz] = '\0';

	errno = 0;
	v = strtol(buf, &ep, base);

	if (buf[0] == '\0' || *ep != '\0')
		return(-1);

	if (v > INT_MAX)
		v = INT_MAX;
	if (v < INT_MIN)
		v = INT_MIN;

	return((int)v);
}<|MERGE_RESOLUTION|>--- conflicted
+++ resolved
@@ -1,8 +1,4 @@
-<<<<<<< HEAD
-/*	$Id: mandoc.c,v 1.73 2013/12/26 02:55:28 schwarze Exp $ */
-=======
 /*	$Id: mandoc.c,v 1.74 2013/12/30 18:30:32 schwarze Exp $ */
->>>>>>> 7888c61d
 /*
  * Copyright (c) 2008, 2009, 2010, 2011 Kristaps Dzonsons <kristaps@bsd.lv>
  * Copyright (c) 2011, 2012, 2013 Ingo Schwarze <schwarze@openbsd.org>

<<<<<<< HEAD
/*	$Id: roff.c,v 1.188 2013/12/25 00:50:05 schwarze Exp $ */
=======
/*	$Id: roff.c,v 1.189 2013/12/30 18:44:06 schwarze Exp $ */
>>>>>>> 7888c61d
/*
 * Copyright (c) 2010, 2011, 2012 Kristaps Dzonsons <kristaps@bsd.lv>
 * Copyright (c) 2010, 2011, 2012, 2013 Ingo Schwarze <schwarze@openbsd.org>
 *
 * Permission to use, copy, modify, and distribute this software for any
 * purpose with or without fee is hereby granted, provided that the above
 * copyright notice and this permission notice appear in all copies.
 *
 * THE SOFTWARE IS PROVIDED "AS IS" AND THE AUTHORS DISCLAIM ALL WARRANTIES
 * WITH REGARD TO THIS SOFTWARE INCLUDING ALL IMPLIED WARRANTIES OF
 * MERCHANTABILITY AND FITNESS. IN NO EVENT SHALL THE AUTHORS BE LIABLE FOR
 * ANY SPECIAL, DIRECT, INDIRECT, OR CONSEQUENTIAL DAMAGES OR ANY DAMAGES
 * WHATSOEVER RESULTING FROM LOSS OF USE, DATA OR PROFITS, WHETHER IN AN
 * ACTION OF CONTRACT, NEGLIGENCE OR OTHER TORTIOUS ACTION, ARISING OUT OF
 * OR IN CONNECTION WITH THE USE OR PERFORMANCE OF THIS SOFTWARE.
 */
#ifdef HAVE_CONFIG_H
#include "config.h"
#endif

#include <assert.h>
#include <ctype.h>
#include <stdio.h>
#include <stdlib.h>
#include <string.h>

#include "mandoc.h"
#include "libroff.h"
#include "libmandoc.h"

/* Maximum number of nested if-else conditionals. */
#define	RSTACK_MAX	128

/* Maximum number of string expansions per line, to break infinite loops. */
#define	EXPAND_LIMIT	1000

enum	rofft {
	ROFF_ad,
	ROFF_am,
	ROFF_ami,
	ROFF_am1,
	ROFF_cc,
	ROFF_de,
	ROFF_dei,
	ROFF_de1,
	ROFF_ds,
	ROFF_el,
	ROFF_fam,
	ROFF_hw,
	ROFF_hy,
	ROFF_ie,
	ROFF_if,
	ROFF_ig,
	ROFF_it,
	ROFF_ne,
	ROFF_nh,
	ROFF_nr,
	ROFF_ns,
	ROFF_ps,
	ROFF_rm,
	ROFF_so,
	ROFF_ta,
	ROFF_tr,
	ROFF_Dd,
	ROFF_TH,
	ROFF_TS,
	ROFF_TE,
	ROFF_T_,
	ROFF_EQ,
	ROFF_EN,
	ROFF_cblock,
	ROFF_ccond,
	ROFF_USERDEF,
	ROFF_MAX
};

enum	roffrule {
	ROFFRULE_DENY,
	ROFFRULE_ALLOW
};

/*
 * An incredibly-simple string buffer.
 */
struct	roffstr {
	char		*p; /* nil-terminated buffer */
	size_t		 sz; /* saved strlen(p) */
};

/*
 * A key-value roffstr pair as part of a singly-linked list.
 */
struct	roffkv {
	struct roffstr	 key;
	struct roffstr	 val;
	struct roffkv	*next; /* next in list */
};

/*
 * A single number register as part of a singly-linked list.
 */
struct	roffreg {
	struct roffstr	 key;
	int		 val;
	struct roffreg	*next;
};

struct	roff {
	enum mparset	 parsetype; /* requested parse type */
	struct mparse	*parse; /* parse point */
	struct roffnode	*last; /* leaf of stack */
	enum roffrule	 rstack[RSTACK_MAX]; /* stack of !`ie' rules */
	char		 control; /* control character */
	int		 rstackpos; /* position in rstack */
	struct roffreg	*regtab; /* number registers */
	struct roffkv	*strtab; /* user-defined strings & macros */
	struct roffkv	*xmbtab; /* multi-byte trans table (`tr') */
	struct roffstr	*xtab; /* single-byte trans table (`tr') */
	const char	*current_string; /* value of last called user macro */
	struct tbl_node	*first_tbl; /* first table parsed */
	struct tbl_node	*last_tbl; /* last table parsed */
	struct tbl_node	*tbl; /* current table being parsed */
	struct eqn_node	*last_eqn; /* last equation parsed */
	struct eqn_node	*first_eqn; /* first equation parsed */
	struct eqn_node	*eqn; /* current equation being parsed */
};

struct	roffnode {
	enum rofft	 tok; /* type of node */
	struct roffnode	*parent; /* up one in stack */
	int		 line; /* parse line */
	int		 col; /* parse col */
	char		*name; /* node name, e.g. macro name */
	char		*end; /* end-rules: custom token */
	int		 endspan; /* end-rules: next-line or infty */
	enum roffrule	 rule; /* current evaluation rule */
};

#define	ROFF_ARGS	 struct roff *r, /* parse ctx */ \
			 enum rofft tok, /* tok of macro */ \
		 	 char **bufp, /* input buffer */ \
			 size_t *szp, /* size of input buffer */ \
			 int ln, /* parse line */ \
			 int ppos, /* original pos in buffer */ \
			 int pos, /* current pos in buffer */ \
			 int *offs /* reset offset of buffer data */

typedef	enum rofferr (*roffproc)(ROFF_ARGS);

struct	roffmac {
	const char	*name; /* macro name */
	roffproc	 proc; /* process new macro */
	roffproc	 text; /* process as child text of macro */
	roffproc	 sub; /* process as child of macro */
	int		 flags;
#define	ROFFMAC_STRUCT	(1 << 0) /* always interpret */
	struct roffmac	*next;
};

struct	predef {
	const char	*name; /* predefined input name */
	const char	*str; /* replacement symbol */
};

#define	PREDEF(__name, __str) \
	{ (__name), (__str) },

static	enum rofft	 roffhash_find(const char *, size_t);
static	void		 roffhash_init(void);
static	void		 roffnode_cleanscope(struct roff *);
static	void		 roffnode_pop(struct roff *);
static	void		 roffnode_push(struct roff *, enum rofft,
				const char *, int, int);
static	enum rofferr	 roff_block(ROFF_ARGS);
static	enum rofferr	 roff_block_text(ROFF_ARGS);
static	enum rofferr	 roff_block_sub(ROFF_ARGS);
static	enum rofferr	 roff_cblock(ROFF_ARGS);
static	enum rofferr	 roff_cc(ROFF_ARGS);
static	enum rofferr	 roff_ccond(ROFF_ARGS);
static	enum rofferr	 roff_cond(ROFF_ARGS);
static	enum rofferr	 roff_cond_text(ROFF_ARGS);
static	enum rofferr	 roff_cond_sub(ROFF_ARGS);
static	enum rofferr	 roff_ds(ROFF_ARGS);
static	enum roffrule	 roff_evalcond(const char *, int *);
static	void		 roff_free1(struct roff *);
static	void		 roff_freereg(struct roffreg *);
static	void		 roff_freestr(struct roffkv *);
static	char		*roff_getname(struct roff *, char **, int, int);
static	int		 roff_getnum(const char *, int *, int *);
static	int		 roff_getop(const char *, int *, char *);
static	int		 roff_getregn(const struct roff *,
				const char *, size_t);
static	const char	*roff_getstrn(const struct roff *, 
				const char *, size_t);
static	enum rofferr	 roff_it(ROFF_ARGS);
static	enum rofferr	 roff_line_ignore(ROFF_ARGS);
static	enum rofferr	 roff_nr(ROFF_ARGS);
static	void		 roff_openeqn(struct roff *, const char *,
				int, int, const char *);
static	enum rofft	 roff_parse(struct roff *, const char *, int *);
static	enum rofferr	 roff_parsetext(char **, size_t *, int, int *);
static	enum rofferr	 roff_res(struct roff *, 
				char **, size_t *, int, int);
static	enum rofferr	 roff_rm(ROFF_ARGS);
static	void		 roff_setstr(struct roff *,
				const char *, const char *, int);
static	void		 roff_setstrn(struct roffkv **, const char *, 
				size_t, const char *, size_t, int);
static	enum rofferr	 roff_so(ROFF_ARGS);
static	enum rofferr	 roff_tr(ROFF_ARGS);
static	enum rofferr	 roff_Dd(ROFF_ARGS);
static	enum rofferr	 roff_TH(ROFF_ARGS);
static	enum rofferr	 roff_TE(ROFF_ARGS);
static	enum rofferr	 roff_TS(ROFF_ARGS);
static	enum rofferr	 roff_EQ(ROFF_ARGS);
static	enum rofferr	 roff_EN(ROFF_ARGS);
static	enum rofferr	 roff_T_(ROFF_ARGS);
static	enum rofferr	 roff_userdef(ROFF_ARGS);

/* See roffhash_find() */

#define	ASCII_HI	 126
#define	ASCII_LO	 33
#define	HASHWIDTH	(ASCII_HI - ASCII_LO + 1)

static	struct roffmac	*hash[HASHWIDTH];

static	struct roffmac	 roffs[ROFF_MAX] = {
	{ "ad", roff_line_ignore, NULL, NULL, 0, NULL },
	{ "am", roff_block, roff_block_text, roff_block_sub, 0, NULL },
	{ "ami", roff_block, roff_block_text, roff_block_sub, 0, NULL },
	{ "am1", roff_block, roff_block_text, roff_block_sub, 0, NULL },
	{ "cc", roff_cc, NULL, NULL, 0, NULL },
	{ "de", roff_block, roff_block_text, roff_block_sub, 0, NULL },
	{ "dei", roff_block, roff_block_text, roff_block_sub, 0, NULL },
	{ "de1", roff_block, roff_block_text, roff_block_sub, 0, NULL },
	{ "ds", roff_ds, NULL, NULL, 0, NULL },
	{ "el", roff_cond, roff_cond_text, roff_cond_sub, ROFFMAC_STRUCT, NULL },
	{ "fam", roff_line_ignore, NULL, NULL, 0, NULL },
	{ "hw", roff_line_ignore, NULL, NULL, 0, NULL },
	{ "hy", roff_line_ignore, NULL, NULL, 0, NULL },
	{ "ie", roff_cond, roff_cond_text, roff_cond_sub, ROFFMAC_STRUCT, NULL },
	{ "if", roff_cond, roff_cond_text, roff_cond_sub, ROFFMAC_STRUCT, NULL },
	{ "ig", roff_block, roff_block_text, roff_block_sub, 0, NULL },
	{ "it", roff_it, NULL, NULL, 0, NULL },
	{ "ne", roff_line_ignore, NULL, NULL, 0, NULL },
	{ "nh", roff_line_ignore, NULL, NULL, 0, NULL },
	{ "nr", roff_nr, NULL, NULL, 0, NULL },
	{ "ns", roff_line_ignore, NULL, NULL, 0, NULL },
	{ "ps", roff_line_ignore, NULL, NULL, 0, NULL },
	{ "rm", roff_rm, NULL, NULL, 0, NULL },
	{ "so", roff_so, NULL, NULL, 0, NULL },
	{ "ta", roff_line_ignore, NULL, NULL, 0, NULL },
	{ "tr", roff_tr, NULL, NULL, 0, NULL },
	{ "Dd", roff_Dd, NULL, NULL, 0, NULL },
	{ "TH", roff_TH, NULL, NULL, 0, NULL },
	{ "TS", roff_TS, NULL, NULL, 0, NULL },
	{ "TE", roff_TE, NULL, NULL, 0, NULL },
	{ "T&", roff_T_, NULL, NULL, 0, NULL },
	{ "EQ", roff_EQ, NULL, NULL, 0, NULL },
	{ "EN", roff_EN, NULL, NULL, 0, NULL },
	{ ".", roff_cblock, NULL, NULL, 0, NULL },
	{ "\\}", roff_ccond, NULL, NULL, 0, NULL },
	{ NULL, roff_userdef, NULL, NULL, 0, NULL },
};

const	char *const __mdoc_reserved[] = {
	"Ac", "Ad", "An", "Ao", "Ap", "Aq", "Ar", "At",
	"Bc", "Bd", "Bf", "Bk", "Bl", "Bo", "Bq",
	"Brc", "Bro", "Brq", "Bsx", "Bt", "Bx",
	"Cd", "Cm", "Db", "Dc", "Dd", "Dl", "Do", "Dq",
	"Ds", "Dt", "Dv", "Dx", "D1",
	"Ec", "Ed", "Ef", "Ek", "El", "Em", "em",
	"En", "Eo", "Eq", "Er", "Es", "Ev", "Ex",
	"Fa", "Fc", "Fd", "Fl", "Fn", "Fo", "Fr", "Ft", "Fx",
	"Hf", "Ic", "In", "It", "Lb", "Li", "Lk", "Lp", "LP",
	"Me", "Ms", "Mt", "Nd", "Nm", "No", "Ns", "Nx",
	"Oc", "Oo", "Op", "Os", "Ot", "Ox",
	"Pa", "Pc", "Pf", "Po", "Pp", "PP", "pp", "Pq",
	"Qc", "Ql", "Qo", "Qq", "Or", "Rd", "Re", "Rs", "Rv",
	"Sc", "Sf", "Sh", "SH", "Sm", "So", "Sq",
	"Ss", "St", "Sx", "Sy",
	"Ta", "Tn", "Ud", "Ux", "Va", "Vt", "Xc", "Xo", "Xr",
	"%A", "%B", "%D", "%I", "%J", "%N", "%O",
	"%P", "%Q", "%R", "%T", "%U", "%V",
	NULL
};

const	char *const __man_reserved[] = {
	"AT", "B", "BI", "BR", "BT", "DE", "DS", "DT",
	"EE", "EN", "EQ", "EX", "HF", "HP", "I", "IB", "IP", "IR",
	"LP", "ME", "MT", "OP", "P", "PD", "PP", "PT",
	"R", "RB", "RE", "RI", "RS", "SB", "SH", "SM", "SS", "SY",
	"TE", "TH", "TP", "TQ", "TS", "T&", "UC", "UE", "UR", "YS",
	NULL
};

/* Array of injected predefined strings. */
#define	PREDEFS_MAX	 38
static	const struct predef predefs[PREDEFS_MAX] = {
#include "predefs.in"
};

/* See roffhash_find() */
#define	ROFF_HASH(p)	(p[0] - ASCII_LO)

static	int	 roffit_lines;  /* number of lines to delay */
static	char	*roffit_macro;  /* nil-terminated macro line */

static void
roffhash_init(void)
{
	struct roffmac	 *n;
	int		  buc, i;

	for (i = 0; i < (int)ROFF_USERDEF; i++) {
		assert(roffs[i].name[0] >= ASCII_LO);
		assert(roffs[i].name[0] <= ASCII_HI);

		buc = ROFF_HASH(roffs[i].name);

		if (NULL != (n = hash[buc])) {
			for ( ; n->next; n = n->next)
				/* Do nothing. */ ;
			n->next = &roffs[i];
		} else
			hash[buc] = &roffs[i];
	}
}

/*
 * Look up a roff token by its name.  Returns ROFF_MAX if no macro by
 * the nil-terminated string name could be found.
 */
static enum rofft
roffhash_find(const char *p, size_t s)
{
	int		 buc;
	struct roffmac	*n;

	/*
	 * libroff has an extremely simple hashtable, for the time
	 * being, which simply keys on the first character, which must
	 * be printable, then walks a chain.  It works well enough until
	 * optimised.
	 */

	if (p[0] < ASCII_LO || p[0] > ASCII_HI)
		return(ROFF_MAX);

	buc = ROFF_HASH(p);

	if (NULL == (n = hash[buc]))
		return(ROFF_MAX);
	for ( ; n; n = n->next)
		if (0 == strncmp(n->name, p, s) && '\0' == n->name[(int)s])
			return((enum rofft)(n - roffs));

	return(ROFF_MAX);
}


/*
 * Pop the current node off of the stack of roff instructions currently
 * pending.
 */
static void
roffnode_pop(struct roff *r)
{
	struct roffnode	*p;

	assert(r->last);
	p = r->last; 

	r->last = r->last->parent;
	free(p->name);
	free(p->end);
	free(p);
}


/*
 * Push a roff node onto the instruction stack.  This must later be
 * removed with roffnode_pop().
 */
static void
roffnode_push(struct roff *r, enum rofft tok, const char *name,
		int line, int col)
{
	struct roffnode	*p;

	p = mandoc_calloc(1, sizeof(struct roffnode));
	p->tok = tok;
	if (name)
		p->name = mandoc_strdup(name);
	p->parent = r->last;
	p->line = line;
	p->col = col;
	p->rule = p->parent ? p->parent->rule : ROFFRULE_DENY;

	r->last = p;
}


static void
roff_free1(struct roff *r)
{
	struct tbl_node	*tbl;
	struct eqn_node	*e;
	int		 i;

	while (NULL != (tbl = r->first_tbl)) {
		r->first_tbl = tbl->next;
		tbl_free(tbl);
	}

	r->first_tbl = r->last_tbl = r->tbl = NULL;

	while (NULL != (e = r->first_eqn)) {
		r->first_eqn = e->next;
		eqn_free(e);
	}

	r->first_eqn = r->last_eqn = r->eqn = NULL;

	while (r->last)
		roffnode_pop(r);

	roff_freestr(r->strtab);
	roff_freestr(r->xmbtab);

	r->strtab = r->xmbtab = NULL;

	roff_freereg(r->regtab);

	r->regtab = NULL;

	if (r->xtab)
		for (i = 0; i < 128; i++)
			free(r->xtab[i].p);

	free(r->xtab);
	r->xtab = NULL;
}

void
roff_reset(struct roff *r)
{
	int		 i;

	roff_free1(r);

	r->control = 0;

	for (i = 0; i < PREDEFS_MAX; i++) 
		roff_setstr(r, predefs[i].name, predefs[i].str, 0);
}


void
roff_free(struct roff *r)
{

	roff_free1(r);
	free(r);
}


struct roff *
roff_alloc(enum mparset type, struct mparse *parse)
{
	struct roff	*r;
	int		 i;

	r = mandoc_calloc(1, sizeof(struct roff));
	r->parsetype = type;
	r->parse = parse;
	r->rstackpos = -1;
	
	roffhash_init();

	for (i = 0; i < PREDEFS_MAX; i++) 
		roff_setstr(r, predefs[i].name, predefs[i].str, 0);

	return(r);
}

/*
 * In the current line, expand user-defined strings ("\*")
 * and references to number registers ("\n").
 * Also check the syntax of other escape sequences.
 */
static enum rofferr
roff_res(struct roff *r, char **bufp, size_t *szp, int ln, int pos)
{
	char		 ubuf[12]; /* buffer to print the number */
	const char	*stesc;	/* start of an escape sequence ('\\') */
	const char	*stnam;	/* start of the name, after "[(*" */
	const char	*cp;	/* end of the name, e.g. before ']' */
	const char	*res;	/* the string to be substituted */
	char		*nbuf;	/* new buffer to copy bufp to */
	size_t		 nsz;	/* size of the new buffer */
	size_t		 maxl;  /* expected length of the escape name */
	size_t		 naml;	/* actual length of the escape name */
	int		 expand_count;	/* to avoid infinite loops */

	expand_count = 0;

again:
	cp = *bufp + pos;
	while (NULL != (cp = strchr(cp, '\\'))) {
		stesc = cp++;

		/*
		 * The second character must be an asterisk or an n.
		 * If it isn't, skip it anyway:  It is escaped,
		 * so it can't start another escape sequence.
		 */

		if ('\0' == *cp)
			return(ROFF_CONT);

		switch (*cp) {
		case ('*'):
			res = NULL;
			break;
		case ('n'):
			res = ubuf;
			break;
		default:
			if (ESCAPE_ERROR != mandoc_escape(&cp, NULL, NULL))
				continue;
			mandoc_msg
				(MANDOCERR_BADESCAPE, r->parse, 
				 ln, (int)(stesc - *bufp), NULL);
			return(ROFF_CONT);
		}

		cp++;

		/*
		 * The third character decides the length
		 * of the name of the string or register.
		 * Save a pointer to the name.
		 */

		switch (*cp) {
		case ('\0'):
			return(ROFF_CONT);
		case ('('):
			cp++;
			maxl = 2;
			break;
		case ('['):
			cp++;
			maxl = 0;
			break;
		default:
			maxl = 1;
			break;
		}
		stnam = cp;

		/* Advance to the end of the name. */

		for (naml = 0; 0 == maxl || naml < maxl; naml++, cp++) {
			if ('\0' == *cp) {
				mandoc_msg
					(MANDOCERR_BADESCAPE, 
					 r->parse, ln, 
					 (int)(stesc - *bufp), NULL);
				return(ROFF_CONT);
			}
			if (0 == maxl && ']' == *cp)
				break;
		}

		/*
		 * Retrieve the replacement string; if it is
		 * undefined, resume searching for escapes.
		 */

		if (NULL == res)
			res = roff_getstrn(r, stnam, naml);
		else
			snprintf(ubuf, sizeof(ubuf), "%d",
			    roff_getregn(r, stnam, naml));

		if (NULL == res) {
			mandoc_msg
				(MANDOCERR_BADESCAPE, r->parse, 
				 ln, (int)(stesc - *bufp), NULL);
			res = "";
		}

		/* Replace the escape sequence by the string. */

		pos = stesc - *bufp;

		nsz = *szp + strlen(res) + 1;
		nbuf = mandoc_malloc(nsz);

		strlcpy(nbuf, *bufp, (size_t)(stesc - *bufp + 1));
		strlcat(nbuf, res, nsz);
		strlcat(nbuf, cp + (maxl ? 0 : 1), nsz);

		free(*bufp);

		*bufp = nbuf;
		*szp = nsz;

		if (EXPAND_LIMIT >= ++expand_count)
			goto again;

		/* Just leave the string unexpanded. */
		mandoc_msg(MANDOCERR_ROFFLOOP, r->parse, ln, pos, NULL);
		return(ROFF_IGN);
	}
	return(ROFF_CONT);
}

/*
 * Process text streams:
 * Convert all breakable hyphens into ASCII_HYPH.
 * Decrement and spring input line trap.
 */
static enum rofferr
roff_parsetext(char **bufp, size_t *szp, int pos, int *offs)
{
	size_t		 sz;
	const char	*start;
	char		*p;
	int		 isz;
	enum mandoc_esc	 esc;

	start = p = *bufp + pos;

	while ('\0' != *p) {
		sz = strcspn(p, "-\\");
		p += sz;

		if ('\0' == *p)
			break;

		if ('\\' == *p) {
			/* Skip over escapes. */
			p++;
<<<<<<< HEAD
			esc = mandoc_escape
				((const char const **)&p, NULL, NULL);
=======
			esc = mandoc_escape((const char **)&p, NULL, NULL);
>>>>>>> 7888c61d
			if (ESCAPE_ERROR == esc)
				break;
			continue;
		} else if (p == start) {
			p++;
			continue;
		}

		if (isalpha((unsigned char)p[-1]) &&
		    isalpha((unsigned char)p[1]))
			*p = ASCII_HYPH;
		p++;
	}

	/* Spring the input line trap. */
	if (1 == roffit_lines) {
		isz = asprintf(&p, "%s\n.%s", *bufp, roffit_macro);
		if (-1 == isz) {
			perror(NULL);
			exit((int)MANDOCLEVEL_SYSERR);
		}
		free(*bufp);
		*bufp = p;
		*szp = isz + 1;
		*offs = 0;
		free(roffit_macro);
		roffit_lines = 0;
		return(ROFF_REPARSE);
	} else if (1 < roffit_lines)
		--roffit_lines;
	return(ROFF_CONT);
}

enum rofferr
roff_parseln(struct roff *r, int ln, char **bufp, 
		size_t *szp, int pos, int *offs)
{
	enum rofft	 t;
	enum rofferr	 e;
	int		 ppos, ctl;

	/*
	 * Run the reserved-word filter only if we have some reserved
	 * words to fill in.
	 */

	e = roff_res(r, bufp, szp, ln, pos);
	if (ROFF_IGN == e)
		return(e);
	assert(ROFF_CONT == e);

	ppos = pos;
	ctl = roff_getcontrol(r, *bufp, &pos);

	/*
	 * First, if a scope is open and we're not a macro, pass the
	 * text through the macro's filter.  If a scope isn't open and
	 * we're not a macro, just let it through.
	 * Finally, if there's an equation scope open, divert it into it
	 * no matter our state.
	 */

	if (r->last && ! ctl) {
		t = r->last->tok;
		assert(roffs[t].text);
		e = (*roffs[t].text)
			(r, t, bufp, szp, ln, pos, pos, offs);
		assert(ROFF_IGN == e || ROFF_CONT == e);
		if (ROFF_CONT != e)
			return(e);
	}
	if (r->eqn)
		return(eqn_read(&r->eqn, ln, *bufp, ppos, offs));
	if ( ! ctl) {
		if (r->tbl)
			return(tbl_read(r->tbl, ln, *bufp, pos));
		return(roff_parsetext(bufp, szp, pos, offs));
	}

	/*
	 * If a scope is open, go to the child handler for that macro,
	 * as it may want to preprocess before doing anything with it.
	 * Don't do so if an equation is open.
	 */

	if (r->last) {
		t = r->last->tok;
		assert(roffs[t].sub);
		return((*roffs[t].sub)
				(r, t, bufp, szp, 
				 ln, ppos, pos, offs));
	}

	/*
	 * Lastly, as we've no scope open, try to look up and execute
	 * the new macro.  If no macro is found, simply return and let
	 * the compilers handle it.
	 */

	if (ROFF_MAX == (t = roff_parse(r, *bufp, &pos)))
		return(ROFF_CONT);

	assert(roffs[t].proc);
	return((*roffs[t].proc)
			(r, t, bufp, szp, 
			 ln, ppos, pos, offs));
}


void
roff_endparse(struct roff *r)
{

	if (r->last)
		mandoc_msg(MANDOCERR_SCOPEEXIT, r->parse,
				r->last->line, r->last->col, NULL);

	if (r->eqn) {
		mandoc_msg(MANDOCERR_SCOPEEXIT, r->parse, 
				r->eqn->eqn.ln, r->eqn->eqn.pos, NULL);
		eqn_end(&r->eqn);
	}

	if (r->tbl) {
		mandoc_msg(MANDOCERR_SCOPEEXIT, r->parse, 
				r->tbl->line, r->tbl->pos, NULL);
		tbl_end(&r->tbl);
	}
}

/*
 * Parse a roff node's type from the input buffer.  This must be in the
 * form of ".foo xxx" in the usual way.
 */
static enum rofft
roff_parse(struct roff *r, const char *buf, int *pos)
{
	const char	*mac;
	size_t		 maclen;
	enum rofft	 t;

	if ('\0' == buf[*pos] || '"' == buf[*pos] || 
			'\t' == buf[*pos] || ' ' == buf[*pos])
		return(ROFF_MAX);

	/*
	 * We stop the macro parse at an escape, tab, space, or nil.
	 * However, `\}' is also a valid macro, so make sure we don't
	 * clobber it by seeing the `\' as the end of token.
	 */

	mac = buf + *pos;
	maclen = strcspn(mac + 1, " \\\t\0") + 1;

	t = (r->current_string = roff_getstrn(r, mac, maclen))
	    ? ROFF_USERDEF : roffhash_find(mac, maclen);

	*pos += (int)maclen;

	while (buf[*pos] && ' ' == buf[*pos])
		(*pos)++;

	return(t);
}

/* ARGSUSED */
static enum rofferr
roff_cblock(ROFF_ARGS)
{

	/*
	 * A block-close `..' should only be invoked as a child of an
	 * ignore macro, otherwise raise a warning and just ignore it.
	 */

	if (NULL == r->last) {
		mandoc_msg(MANDOCERR_NOSCOPE, r->parse, ln, ppos, NULL);
		return(ROFF_IGN);
	}

	switch (r->last->tok) {
	case (ROFF_am):
		/* FALLTHROUGH */
	case (ROFF_ami):
		/* FALLTHROUGH */
	case (ROFF_am1):
		/* FALLTHROUGH */
	case (ROFF_de):
		/* ROFF_de1 is remapped to ROFF_de in roff_block(). */
		/* FALLTHROUGH */
	case (ROFF_dei):
		/* FALLTHROUGH */
	case (ROFF_ig):
		break;
	default:
		mandoc_msg(MANDOCERR_NOSCOPE, r->parse, ln, ppos, NULL);
		return(ROFF_IGN);
	}

	if ((*bufp)[pos])
		mandoc_msg(MANDOCERR_ARGSLOST, r->parse, ln, pos, NULL);

	roffnode_pop(r);
	roffnode_cleanscope(r);
	return(ROFF_IGN);

}


static void
roffnode_cleanscope(struct roff *r)
{

	while (r->last) {
		if (--r->last->endspan != 0)
			break;
		roffnode_pop(r);
	}
}


/* ARGSUSED */
static enum rofferr
roff_ccond(ROFF_ARGS)
{

	if (NULL == r->last) {
		mandoc_msg(MANDOCERR_NOSCOPE, r->parse, ln, ppos, NULL);
		return(ROFF_IGN);
	}

	switch (r->last->tok) {
	case (ROFF_el):
		/* FALLTHROUGH */
	case (ROFF_ie):
		/* FALLTHROUGH */
	case (ROFF_if):
		break;
	default:
		mandoc_msg(MANDOCERR_NOSCOPE, r->parse, ln, ppos, NULL);
		return(ROFF_IGN);
	}

	if (r->last->endspan > -1) {
		mandoc_msg(MANDOCERR_NOSCOPE, r->parse, ln, ppos, NULL);
		return(ROFF_IGN);
	}

	if ((*bufp)[pos])
		mandoc_msg(MANDOCERR_ARGSLOST, r->parse, ln, pos, NULL);

	roffnode_pop(r);
	roffnode_cleanscope(r);
	return(ROFF_IGN);
}


/* ARGSUSED */
static enum rofferr
roff_block(ROFF_ARGS)
{
	int		sv;
	size_t		sz;
	char		*name;

	name = NULL;

	if (ROFF_ig != tok) {
		if ('\0' == (*bufp)[pos]) {
			mandoc_msg(MANDOCERR_NOARGS, r->parse, ln, ppos, NULL);
			return(ROFF_IGN);
		}

		/*
		 * Re-write `de1', since we don't really care about
		 * groff's strange compatibility mode, into `de'.
		 */

		if (ROFF_de1 == tok)
			tok = ROFF_de;
		if (ROFF_de == tok)
			name = *bufp + pos;
		else
			mandoc_msg(MANDOCERR_REQUEST, r->parse, ln, ppos,
			    roffs[tok].name);

		while ((*bufp)[pos] && ! isspace((unsigned char)(*bufp)[pos]))
			pos++;

		while (isspace((unsigned char)(*bufp)[pos]))
			(*bufp)[pos++] = '\0';
	}

	roffnode_push(r, tok, name, ln, ppos);

	/*
	 * At the beginning of a `de' macro, clear the existing string
	 * with the same name, if there is one.  New content will be
	 * added from roff_block_text() in multiline mode.
	 */

	if (ROFF_de == tok)
		roff_setstr(r, name, "", 0);

	if ('\0' == (*bufp)[pos])
		return(ROFF_IGN);

	/* If present, process the custom end-of-line marker. */

	sv = pos;
	while ((*bufp)[pos] && ! isspace((unsigned char)(*bufp)[pos]))
		pos++;

	/*
	 * Note: groff does NOT like escape characters in the input.
	 * Instead of detecting this, we're just going to let it fly and
	 * to hell with it.
	 */

	assert(pos > sv);
	sz = (size_t)(pos - sv);

	if (1 == sz && '.' == (*bufp)[sv])
		return(ROFF_IGN);

	r->last->end = mandoc_malloc(sz + 1);

	memcpy(r->last->end, *bufp + sv, sz);
	r->last->end[(int)sz] = '\0';

	if ((*bufp)[pos])
		mandoc_msg(MANDOCERR_ARGSLOST, r->parse, ln, pos, NULL);

	return(ROFF_IGN);
}


/* ARGSUSED */
static enum rofferr
roff_block_sub(ROFF_ARGS)
{
	enum rofft	t;
	int		i, j;

	/*
	 * First check whether a custom macro exists at this level.  If
	 * it does, then check against it.  This is some of groff's
	 * stranger behaviours.  If we encountered a custom end-scope
	 * tag and that tag also happens to be a "real" macro, then we
	 * need to try interpreting it again as a real macro.  If it's
	 * not, then return ignore.  Else continue.
	 */

	if (r->last->end) {
		for (i = pos, j = 0; r->last->end[j]; j++, i++)
			if ((*bufp)[i] != r->last->end[j])
				break;

		if ('\0' == r->last->end[j] && 
				('\0' == (*bufp)[i] ||
				 ' ' == (*bufp)[i] ||
				 '\t' == (*bufp)[i])) {
			roffnode_pop(r);
			roffnode_cleanscope(r);

			while (' ' == (*bufp)[i] || '\t' == (*bufp)[i])
				i++;

			pos = i;
			if (ROFF_MAX != roff_parse(r, *bufp, &pos))
				return(ROFF_RERUN);
			return(ROFF_IGN);
		}
	}

	/*
	 * If we have no custom end-query or lookup failed, then try
	 * pulling it out of the hashtable.
	 */

	t = roff_parse(r, *bufp, &pos);

	/*
	 * Macros other than block-end are only significant
	 * in `de' blocks; elsewhere, simply throw them away.
	 */
	if (ROFF_cblock != t) {
		if (ROFF_de == tok)
			roff_setstr(r, r->last->name, *bufp + ppos, 1);
		return(ROFF_IGN);
	}

	assert(roffs[t].proc);
	return((*roffs[t].proc)(r, t, bufp, szp, 
				ln, ppos, pos, offs));
}


/* ARGSUSED */
static enum rofferr
roff_block_text(ROFF_ARGS)
{

	if (ROFF_de == tok)
		roff_setstr(r, r->last->name, *bufp + pos, 1);

	return(ROFF_IGN);
}


/* ARGSUSED */
static enum rofferr
roff_cond_sub(ROFF_ARGS)
{
	enum rofft	 t;
	enum roffrule	 rr;
	char		*ep;

	rr = r->last->rule;
	roffnode_cleanscope(r);
	t = roff_parse(r, *bufp, &pos);

	/*
	 * Fully handle known macros when they are structurally
	 * required or when the conditional evaluated to true.
	 */

	if ((ROFF_MAX != t) &&
	    (ROFF_ccond == t || ROFFRULE_ALLOW == rr ||
	     ROFFMAC_STRUCT & roffs[t].flags)) {
		assert(roffs[t].proc);
		return((*roffs[t].proc)(r, t, bufp, szp,
					ln, ppos, pos, offs));
	}

	/* Always check for the closing delimiter `\}'. */

	ep = &(*bufp)[pos];
	while (NULL != (ep = strchr(ep, '\\'))) {
		if ('}' != *(++ep))
			continue;

		/*
		 * If we're at the end of line, then just chop
		 * off the \} and resize the buffer.
		 * If we aren't, then convert it to spaces.
		 */

		if ('\0' == *(ep + 1)) {
			*--ep = '\0';
			*szp -= 2;
		} else
			*(ep - 1) = *ep = ' ';

		roff_ccond(r, ROFF_ccond, bufp, szp, 
				ln, pos, pos + 2, offs);
		break;
	}
	return(ROFFRULE_DENY == rr ? ROFF_IGN : ROFF_CONT);
}

/* ARGSUSED */
static enum rofferr
roff_cond_text(ROFF_ARGS)
{
	char		*ep;
	enum roffrule	 rr;

	rr = r->last->rule;
	roffnode_cleanscope(r);

	ep = &(*bufp)[pos];
	for ( ; NULL != (ep = strchr(ep, '\\')); ep++) {
		ep++;
		if ('}' != *ep)
			continue;
		*ep = '&';
		roff_ccond(r, ROFF_ccond, bufp, szp, 
				ln, pos, pos + 2, offs);
	}
	return(ROFFRULE_DENY == rr ? ROFF_IGN : ROFF_CONT);
}

static int
roff_getnum(const char *v, int *pos, int *res)
{
	int p, n;

	p = *pos;
	n = v[p] == '-';
	if (n)
		p++;

	for (*res = 0; isdigit((unsigned char)v[p]); p++)
		*res += 10 * *res + v[p] - '0';
	if (p == *pos + n)
		return 0;

	if (n)
		*res = -*res;

	*pos = p;
	return 1;
}

static int
roff_getop(const char *v, int *pos, char *res)
{
	int e;

	*res = v[*pos];
	e = v[*pos + 1] == '=';

	switch (*res) {
	case '=':
		break;
	case '>':
		if (e)
			*res = 'g';
		break;
	case '<':
		if (e)
			*res = 'l';
		break;
	default:
		return(0);
	}

	*pos += 1 + e;

	return(*res);
}

static enum roffrule
roff_evalcond(const char *v, int *pos)
{
	int	 not, lh, rh;
	char	 op;

	switch (v[*pos]) {
	case ('n'):
		(*pos)++;
		return(ROFFRULE_ALLOW);
	case ('e'):
		/* FALLTHROUGH */
	case ('o'):
		/* FALLTHROUGH */
	case ('t'):
		(*pos)++;
		return(ROFFRULE_DENY);
	case ('!'):
		(*pos)++;
		not = 1;
		break;
	default:
		not = 0;
		break;
	}

	if (!roff_getnum(v, pos, &lh))
		return ROFFRULE_DENY;
	if (!roff_getop(v, pos, &op)) {
		if (lh < 0)
			lh = 0;
		goto out;
	}
	if (!roff_getnum(v, pos, &rh))
		return ROFFRULE_DENY;
	switch (op) {
	case 'g':
		lh = lh >= rh;
		break;
	case 'l':
		lh = lh <= rh;
		break;
	case '=':
		lh = lh == rh;
		break;
	case '>':
		lh = lh > rh;
		break;
	case '<':
		lh = lh < rh;
		break;
	default:
		return ROFFRULE_DENY;
	}
out:
	if (not)
		lh = !lh;
	return lh ? ROFFRULE_ALLOW : ROFFRULE_DENY;
}

/* ARGSUSED */
static enum rofferr
roff_line_ignore(ROFF_ARGS)
{

	return(ROFF_IGN);
}

/* ARGSUSED */
static enum rofferr
roff_cond(ROFF_ARGS)
{

	roffnode_push(r, tok, NULL, ln, ppos);

	/* 
	 * An `.el' has no conditional body: it will consume the value
	 * of the current rstack entry set in prior `ie' calls or
	 * defaults to DENY.  
	 *
	 * If we're not an `el', however, then evaluate the conditional.
	 */

	r->last->rule = ROFF_el == tok ?
		(r->rstackpos < 0 ? 
		 ROFFRULE_DENY : r->rstack[r->rstackpos--]) :
		roff_evalcond(*bufp, &pos);

	/*
	 * An if-else will put the NEGATION of the current evaluated
	 * conditional into the stack of rules.
	 */

	if (ROFF_ie == tok) {
		if (r->rstackpos == RSTACK_MAX - 1) {
			mandoc_msg(MANDOCERR_MEM, 
				r->parse, ln, ppos, NULL);
			return(ROFF_ERR);
		}
		r->rstack[++r->rstackpos] = 
			ROFFRULE_DENY == r->last->rule ?
			ROFFRULE_ALLOW : ROFFRULE_DENY;
	}

	/* If the parent has false as its rule, then so do we. */

	if (r->last->parent && ROFFRULE_DENY == r->last->parent->rule)
		r->last->rule = ROFFRULE_DENY;

	/*
	 * Determine scope.
	 * If there is nothing on the line after the conditional,
	 * not even whitespace, use next-line scope.
	 */

	if ('\0' == (*bufp)[pos]) {
		r->last->endspan = 2;
		goto out;
	}

	while (' ' == (*bufp)[pos])
		pos++;

	/* An opening brace requests multiline scope. */

	if ('\\' == (*bufp)[pos] && '{' == (*bufp)[pos + 1]) {
		r->last->endspan = -1;
		pos += 2;
		goto out;
	} 

	/*
	 * Anything else following the conditional causes
	 * single-line scope.  Warn if the scope contains
	 * nothing but trailing whitespace.
	 */

	if ('\0' == (*bufp)[pos])
		mandoc_msg(MANDOCERR_NOARGS, r->parse, ln, ppos, NULL);

	r->last->endspan = 1;

out:
	*offs = pos;
	return(ROFF_RERUN);
}


/* ARGSUSED */
static enum rofferr
roff_ds(ROFF_ARGS)
{
	char		*name, *string;

	/*
	 * A symbol is named by the first word following the macro
	 * invocation up to a space.  Its value is anything after the
	 * name's trailing whitespace and optional double-quote.  Thus,
	 *
	 *  [.ds foo "bar  "     ]
	 *
	 * will have `bar  "     ' as its value.
	 */

	string = *bufp + pos;
	name = roff_getname(r, &string, ln, pos);
	if ('\0' == *name)
		return(ROFF_IGN);

	/* Read past initial double-quote. */
	if ('"' == *string)
		string++;

	/* The rest is the value. */
	roff_setstr(r, name, string, 0);
	return(ROFF_IGN);
}

void
roff_setreg(struct roff *r, const char *name, int val, char sign)
{
	struct roffreg	*reg;

	/* Search for an existing register with the same name. */
	reg = r->regtab;

	while (reg && strcmp(name, reg->key.p))
		reg = reg->next;

	if (NULL == reg) {
		/* Create a new register. */
		reg = mandoc_malloc(sizeof(struct roffreg));
		reg->key.p = mandoc_strdup(name);
		reg->key.sz = strlen(name);
		reg->val = 0;
		reg->next = r->regtab;
		r->regtab = reg;
	}

	if ('+' == sign)
		reg->val += val;
	else if ('-' == sign)
		reg->val -= val;
	else
		reg->val = val;
}

int
roff_getreg(const struct roff *r, const char *name)
{
	struct roffreg	*reg;

	for (reg = r->regtab; reg; reg = reg->next)
		if (0 == strcmp(name, reg->key.p))
			return(reg->val);

	return(0);
}

static int
roff_getregn(const struct roff *r, const char *name, size_t len)
{
	struct roffreg	*reg;

	for (reg = r->regtab; reg; reg = reg->next)
		if (len == reg->key.sz &&
		    0 == strncmp(name, reg->key.p, len))
			return(reg->val);

	return(0);
}

static void
roff_freereg(struct roffreg *reg)
{
	struct roffreg	*old_reg;

	while (NULL != reg) {
		free(reg->key.p);
		old_reg = reg;
		reg = reg->next;
		free(old_reg);
	}
}

/* ARGSUSED */
static enum rofferr
roff_nr(ROFF_ARGS)
{
	const char	*key;
	char		*val;
	size_t		 sz;
	int		 iv;
	char		 sign;

	val = *bufp + pos;
	key = roff_getname(r, &val, ln, pos);

	sign = *val;
	if ('+' == sign || '-' == sign)
		val++;

	sz = strspn(val, "0123456789");
	iv = sz ? mandoc_strntoi(val, sz, 10) : 0;

	roff_setreg(r, key, iv, sign);

	return(ROFF_IGN);
}

/* ARGSUSED */
static enum rofferr
roff_rm(ROFF_ARGS)
{
	const char	 *name;
	char		 *cp;

	cp = *bufp + pos;
	while ('\0' != *cp) {
		name = roff_getname(r, &cp, ln, (int)(cp - *bufp));
		if ('\0' != *name)
			roff_setstr(r, name, NULL, 0);
	}
	return(ROFF_IGN);
}

/* ARGSUSED */
static enum rofferr
roff_it(ROFF_ARGS)
{
	char		*cp;
	size_t		 len;
	int		 iv;

	/* Parse the number of lines. */
	cp = *bufp + pos;
	len = strcspn(cp, " \t");
	cp[len] = '\0';
	if ((iv = mandoc_strntoi(cp, len, 10)) <= 0) {
		mandoc_msg(MANDOCERR_NUMERIC, r->parse,
				ln, ppos, *bufp + 1);
		return(ROFF_IGN);
	}
	cp += len + 1;

	/* Arm the input line trap. */
	roffit_lines = iv;
	roffit_macro = mandoc_strdup(cp);
	return(ROFF_IGN);
}

/* ARGSUSED */
static enum rofferr
roff_Dd(ROFF_ARGS)
{
	const char *const	*cp;

	if (MPARSE_MDOC != r->parsetype)
		for (cp = __mdoc_reserved; *cp; cp++)
			roff_setstr(r, *cp, NULL, 0);

	return(ROFF_CONT);
}

/* ARGSUSED */
static enum rofferr
roff_TH(ROFF_ARGS)
{
	const char *const	*cp;

	if (MPARSE_MDOC != r->parsetype)
		for (cp = __man_reserved; *cp; cp++)
			roff_setstr(r, *cp, NULL, 0);

	return(ROFF_CONT);
}

/* ARGSUSED */
static enum rofferr
roff_TE(ROFF_ARGS)
{

	if (NULL == r->tbl)
		mandoc_msg(MANDOCERR_NOSCOPE, r->parse, ln, ppos, NULL);
	else
		tbl_end(&r->tbl);

	return(ROFF_IGN);
}

/* ARGSUSED */
static enum rofferr
roff_T_(ROFF_ARGS)
{

	if (NULL == r->tbl)
		mandoc_msg(MANDOCERR_NOSCOPE, r->parse, ln, ppos, NULL);
	else
		tbl_restart(ppos, ln, r->tbl);

	return(ROFF_IGN);
}

#if 0
static int
roff_closeeqn(struct roff *r)
{

	return(r->eqn && ROFF_EQN == eqn_end(&r->eqn) ? 1 : 0);
}
#endif

static void
roff_openeqn(struct roff *r, const char *name, int line, 
		int offs, const char *buf)
{
	struct eqn_node *e;
	int		 poff;

	assert(NULL == r->eqn);
	e = eqn_alloc(name, offs, line, r->parse);

	if (r->last_eqn)
		r->last_eqn->next = e;
	else
		r->first_eqn = r->last_eqn = e;

	r->eqn = r->last_eqn = e;

	if (buf) {
		poff = 0;
		eqn_read(&r->eqn, line, buf, offs, &poff);
	}
}

/* ARGSUSED */
static enum rofferr
roff_EQ(ROFF_ARGS)
{

	roff_openeqn(r, *bufp + pos, ln, ppos, NULL);
	return(ROFF_IGN);
}

/* ARGSUSED */
static enum rofferr
roff_EN(ROFF_ARGS)
{

	mandoc_msg(MANDOCERR_NOSCOPE, r->parse, ln, ppos, NULL);
	return(ROFF_IGN);
}

/* ARGSUSED */
static enum rofferr
roff_TS(ROFF_ARGS)
{
	struct tbl_node	*tbl;

	if (r->tbl) {
		mandoc_msg(MANDOCERR_SCOPEBROKEN, r->parse, ln, ppos, NULL);
		tbl_end(&r->tbl);
	}

	tbl = tbl_alloc(ppos, ln, r->parse);

	if (r->last_tbl)
		r->last_tbl->next = tbl;
	else
		r->first_tbl = r->last_tbl = tbl;

	r->tbl = r->last_tbl = tbl;
	return(ROFF_IGN);
}

/* ARGSUSED */
static enum rofferr
roff_cc(ROFF_ARGS)
{
	const char	*p;

	p = *bufp + pos;

	if ('\0' == *p || '.' == (r->control = *p++))
		r->control = 0;

	if ('\0' != *p)
		mandoc_msg(MANDOCERR_ARGCOUNT, r->parse, ln, ppos, NULL);

	return(ROFF_IGN);
}

/* ARGSUSED */
static enum rofferr
roff_tr(ROFF_ARGS)
{
	const char	*p, *first, *second;
	size_t		 fsz, ssz;
	enum mandoc_esc	 esc;

	p = *bufp + pos;

	if ('\0' == *p) {
		mandoc_msg(MANDOCERR_ARGCOUNT, r->parse, ln, ppos, NULL);
		return(ROFF_IGN);
	}

	while ('\0' != *p) {
		fsz = ssz = 1;

		first = p++;
		if ('\\' == *first) {
			esc = mandoc_escape(&p, NULL, NULL);
			if (ESCAPE_ERROR == esc) {
				mandoc_msg
					(MANDOCERR_BADESCAPE, r->parse, 
					 ln, (int)(p - *bufp), NULL);
				return(ROFF_IGN);
			}
			fsz = (size_t)(p - first);
		}

		second = p++;
		if ('\\' == *second) {
			esc = mandoc_escape(&p, NULL, NULL);
			if (ESCAPE_ERROR == esc) {
				mandoc_msg
					(MANDOCERR_BADESCAPE, r->parse, 
					 ln, (int)(p - *bufp), NULL);
				return(ROFF_IGN);
			}
			ssz = (size_t)(p - second);
		} else if ('\0' == *second) {
			mandoc_msg(MANDOCERR_ARGCOUNT, r->parse, 
					ln, (int)(p - *bufp), NULL);
			second = " ";
			p--;
		}

		if (fsz > 1) {
			roff_setstrn(&r->xmbtab, first, 
					fsz, second, ssz, 0);
			continue;
		}

		if (NULL == r->xtab)
			r->xtab = mandoc_calloc
				(128, sizeof(struct roffstr));

		free(r->xtab[(int)*first].p);
		r->xtab[(int)*first].p = mandoc_strndup(second, ssz);
		r->xtab[(int)*first].sz = ssz;
	}

	return(ROFF_IGN);
}

/* ARGSUSED */
static enum rofferr
roff_so(ROFF_ARGS)
{
	char *name;

	mandoc_msg(MANDOCERR_SO, r->parse, ln, ppos, NULL);

	/*
	 * Handle `so'.  Be EXTREMELY careful, as we shouldn't be
	 * opening anything that's not in our cwd or anything beneath
	 * it.  Thus, explicitly disallow traversing up the file-system
	 * or using absolute paths.
	 */

	name = *bufp + pos;
	if ('/' == *name || strstr(name, "../") || strstr(name, "/..")) {
		mandoc_msg(MANDOCERR_SOPATH, r->parse, ln, pos, NULL);
		return(ROFF_ERR);
	}

	*offs = pos;
	return(ROFF_SO);
}

/* ARGSUSED */
static enum rofferr
roff_userdef(ROFF_ARGS)
{
	const char	 *arg[9];
	char		 *cp, *n1, *n2;
	int		  i;

	/*
	 * Collect pointers to macro argument strings
	 * and NUL-terminate them.
	 */
	cp = *bufp + pos;
	for (i = 0; i < 9; i++)
		arg[i] = '\0' == *cp ? "" :
		    mandoc_getarg(r->parse, &cp, ln, &pos);

	/*
	 * Expand macro arguments.
	 */
	*szp = 0;
	n1 = cp = mandoc_strdup(r->current_string);
	while (NULL != (cp = strstr(cp, "\\$"))) {
		i = cp[2] - '1';
		if (0 > i || 8 < i) {
			/* Not an argument invocation. */
			cp += 2;
			continue;
		}

		*szp = strlen(n1) - 3 + strlen(arg[i]) + 1;
		n2 = mandoc_malloc(*szp);

		strlcpy(n2, n1, (size_t)(cp - n1 + 1));
		strlcat(n2, arg[i], *szp);
		strlcat(n2, cp + 3, *szp);

		cp = n2 + (cp - n1);
		free(n1);
		n1 = n2;
	}

	/*
	 * Replace the macro invocation
	 * by the expanded macro.
	 */
	free(*bufp);
	*bufp = n1;
	if (0 == *szp)
		*szp = strlen(*bufp) + 1;

	return(*szp > 1 && '\n' == (*bufp)[(int)*szp - 2] ?
	   ROFF_REPARSE : ROFF_APPEND);
}

static char *
roff_getname(struct roff *r, char **cpp, int ln, int pos)
{
	char	 *name, *cp;

	name = *cpp;
	if ('\0' == *name)
		return(name);

	/* Read until end of name. */
	for (cp = name; '\0' != *cp && ' ' != *cp; cp++) {
		if ('\\' != *cp)
			continue;
		cp++;
		if ('\\' == *cp)
			continue;
		mandoc_msg(MANDOCERR_NAMESC, r->parse, ln, pos, NULL);
		*cp = '\0';
		name = cp;
	}

	/* Nil-terminate name. */
	if ('\0' != *cp)
		*(cp++) = '\0';

	/* Read past spaces. */
	while (' ' == *cp)
		cp++;

	*cpp = cp;
	return(name);
}

/*
 * Store *string into the user-defined string called *name.
 * In multiline mode, append to an existing entry and append '\n';
 * else replace the existing entry, if there is one.
 * To clear an existing entry, call with (*r, *name, NULL, 0).
 */
static void
roff_setstr(struct roff *r, const char *name, const char *string,
	int multiline)
{

	roff_setstrn(&r->strtab, name, strlen(name), string,
			string ? strlen(string) : 0, multiline);
}

static void
roff_setstrn(struct roffkv **r, const char *name, size_t namesz,
		const char *string, size_t stringsz, int multiline)
{
	struct roffkv	*n;
	char		*c;
	int		 i;
	size_t		 oldch, newch;

	/* Search for an existing string with the same name. */
	n = *r;

	while (n && strcmp(name, n->key.p))
		n = n->next;

	if (NULL == n) {
		/* Create a new string table entry. */
		n = mandoc_malloc(sizeof(struct roffkv));
		n->key.p = mandoc_strndup(name, namesz);
		n->key.sz = namesz;
		n->val.p = NULL;
		n->val.sz = 0;
		n->next = *r;
		*r = n;
	} else if (0 == multiline) {
		/* In multiline mode, append; else replace. */
		free(n->val.p);
		n->val.p = NULL;
		n->val.sz = 0;
	}

	if (NULL == string)
		return;

	/*
	 * One additional byte for the '\n' in multiline mode,
	 * and one for the terminating '\0'.
	 */
	newch = stringsz + (multiline ? 2u : 1u);

	if (NULL == n->val.p) {
		n->val.p = mandoc_malloc(newch);
		*n->val.p = '\0';
		oldch = 0;
	} else {
		oldch = n->val.sz;
		n->val.p = mandoc_realloc(n->val.p, oldch + newch);
	}

	/* Skip existing content in the destination buffer. */
	c = n->val.p + (int)oldch;

	/* Append new content to the destination buffer. */
	i = 0;
	while (i < (int)stringsz) {
		/*
		 * Rudimentary roff copy mode:
		 * Handle escaped backslashes.
		 */
		if ('\\' == string[i] && '\\' == string[i + 1])
			i++;
		*c++ = string[i++];
	}

	/* Append terminating bytes. */
	if (multiline)
		*c++ = '\n';

	*c = '\0';
	n->val.sz = (int)(c - n->val.p);
}

static const char *
roff_getstrn(const struct roff *r, const char *name, size_t len)
{
	const struct roffkv *n;

	for (n = r->strtab; n; n = n->next)
		if (0 == strncmp(name, n->key.p, len) && 
				'\0' == n->key.p[(int)len])
			return(n->val.p);

	return(NULL);
}

static void
roff_freestr(struct roffkv *r)
{
	struct roffkv	 *n, *nn;

	for (n = r; n; n = nn) {
		free(n->key.p);
		free(n->val.p);
		nn = n->next;
		free(n);
	}
}

const struct tbl_span *
roff_span(const struct roff *r)
{
	
	return(r->tbl ? tbl_span(r->tbl) : NULL);
}

const struct eqn *
roff_eqn(const struct roff *r)
{
	
	return(r->last_eqn ? &r->last_eqn->eqn : NULL);
}

/*
 * Duplicate an input string, making the appropriate character
 * conversations (as stipulated by `tr') along the way.
 * Returns a heap-allocated string with all the replacements made.
 */
char *
roff_strdup(const struct roff *r, const char *p)
{
	const struct roffkv *cp;
	char		*res;
	const char	*pp;
	size_t		 ssz, sz;
	enum mandoc_esc	 esc;

	if (NULL == r->xmbtab && NULL == r->xtab)
		return(mandoc_strdup(p));
	else if ('\0' == *p)
		return(mandoc_strdup(""));

	/*
	 * Step through each character looking for term matches
	 * (remember that a `tr' can be invoked with an escape, which is
	 * a glyph but the escape is multi-character).
	 * We only do this if the character hash has been initialised
	 * and the string is >0 length.
	 */

	res = NULL;
	ssz = 0;

	while ('\0' != *p) {
		if ('\\' != *p && r->xtab && r->xtab[(int)*p].p) {
			sz = r->xtab[(int)*p].sz;
			res = mandoc_realloc(res, ssz + sz + 1);
			memcpy(res + ssz, r->xtab[(int)*p].p, sz);
			ssz += sz;
			p++;
			continue;
		} else if ('\\' != *p) {
			res = mandoc_realloc(res, ssz + 2);
			res[ssz++] = *p++;
			continue;
		}

		/* Search for term matches. */
		for (cp = r->xmbtab; cp; cp = cp->next)
			if (0 == strncmp(p, cp->key.p, cp->key.sz))
				break;

		if (NULL != cp) {
			/*
			 * A match has been found.
			 * Append the match to the array and move
			 * forward by its keysize.
			 */
			res = mandoc_realloc
				(res, ssz + cp->val.sz + 1);
			memcpy(res + ssz, cp->val.p, cp->val.sz);
			ssz += cp->val.sz;
			p += (int)cp->key.sz;
			continue;
		}

		/*
		 * Handle escapes carefully: we need to copy
		 * over just the escape itself, or else we might
		 * do replacements within the escape itself.
		 * Make sure to pass along the bogus string.
		 */
		pp = p++;
		esc = mandoc_escape(&p, NULL, NULL);
		if (ESCAPE_ERROR == esc) {
			sz = strlen(pp);
			res = mandoc_realloc(res, ssz + sz + 1);
			memcpy(res + ssz, pp, sz);
			break;
		}
		/* 
		 * We bail out on bad escapes. 
		 * No need to warn: we already did so when
		 * roff_res() was called.
		 */
		sz = (int)(p - pp);
		res = mandoc_realloc(res, ssz + sz + 1);
		memcpy(res + ssz, pp, sz);
		ssz += sz;
	}

	res[(int)ssz] = '\0';
	return(res);
}

/*
 * Find out whether a line is a macro line or not.  
 * If it is, adjust the current position and return one; if it isn't,
 * return zero and don't change the current position.
 * If the control character has been set with `.cc', then let that grain
 * precedence.
 * This is slighly contrary to groff, where using the non-breaking
 * control character when `cc' has been invoked will cause the
 * non-breaking macro contents to be printed verbatim.
 */
int
roff_getcontrol(const struct roff *r, const char *cp, int *ppos)
{
	int		pos;

	pos = *ppos;

	if (0 != r->control && cp[pos] == r->control)
		pos++;
	else if (0 != r->control)
		return(0);
	else if ('\\' == cp[pos] && '.' == cp[pos + 1])
		pos += 2;
	else if ('.' == cp[pos] || '\'' == cp[pos])
		pos++;
	else
		return(0);

	while (' ' == cp[pos] || '\t' == cp[pos])
		pos++;

	*ppos = pos;
	return(1);
}<|MERGE_RESOLUTION|>--- conflicted
+++ resolved
@@ -1,8 +1,4 @@
-<<<<<<< HEAD
-/*	$Id: roff.c,v 1.188 2013/12/25 00:50:05 schwarze Exp $ */
-=======
 /*	$Id: roff.c,v 1.189 2013/12/30 18:44:06 schwarze Exp $ */
->>>>>>> 7888c61d
 /*
  * Copyright (c) 2010, 2011, 2012 Kristaps Dzonsons <kristaps@bsd.lv>
  * Copyright (c) 2010, 2011, 2012, 2013 Ingo Schwarze <schwarze@openbsd.org>
@@ -650,12 +646,7 @@
 		if ('\\' == *p) {
 			/* Skip over escapes. */
 			p++;
-<<<<<<< HEAD
-			esc = mandoc_escape
-				((const char const **)&p, NULL, NULL);
-=======
 			esc = mandoc_escape((const char **)&p, NULL, NULL);
->>>>>>> 7888c61d
 			if (ESCAPE_ERROR == esc)
 				break;
 			continue;

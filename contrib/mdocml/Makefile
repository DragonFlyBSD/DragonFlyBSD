# $Id: Makefile,v 1.435 2014/08/10 02:45:04 schwarze Exp $
#
# Copyright (c) 2010, 2011, 2012 Kristaps Dzonsons <kristaps@bsd.lv>
# Copyright (c) 2011, 2013, 2014 Ingo Schwarze <schwarze@openbsd.org>
#
# Permission to use, copy, modify, and distribute this software for any
# purpose with or without fee is hereby granted, provided that the above
# copyright notice and this permission notice appear in all copies.
#
# THE SOFTWARE IS PROVIDED "AS IS" AND THE AUTHOR DISCLAIMS ALL WARRANTIES
# WITH REGARD TO THIS SOFTWARE INCLUDING ALL IMPLIED WARRANTIES OF
# MERCHANTABILITY AND FITNESS. IN NO EVENT SHALL THE AUTHOR BE LIABLE FOR
# ANY SPECIAL, DIRECT, INDIRECT, OR CONSEQUENTIAL DAMAGES OR ANY DAMAGES
# WHATSOEVER RESULTING FROM LOSS OF USE, DATA OR PROFITS, WHETHER IN AN
# ACTION OF CONTRACT, NEGLIGENCE OR OTHER TORTIOUS ACTION, ARISING OUT OF
# OR IN CONNECTION WITH THE USE OR PERFORMANCE OF THIS SOFTWARE.

VERSION		 = 1.13.1

# === USER SETTINGS ====================================================

# --- user settings relevant for all builds ----------------------------

# Specify this if you want to hard-code the operating system to appear
# in the lower-left hand corner of -mdoc manuals.
#
# CFLAGS	+= -DOSNAME="\"OpenBSD 5.5\""

# IFF your system supports multi-byte functions (setlocale(), wcwidth(),
# putwchar()) AND has __STDC_ISO_10646__ (that is, wchar_t is simply a
# UCS-4 value) should you define USE_WCHAR.  If you define it and your
# system DOESN'T support this, -Tlocale will produce garbage.
# If you don't define it, -Tlocale is a synonym for -Tacsii.
#
CFLAGS	 	+= -DUSE_WCHAR

CFLAGS		+= -g -DHAVE_CONFIG_H
CFLAGS     	+= -W -Wall -Wstrict-prototypes -Wno-unused-parameter -Wwrite-strings
PREFIX		 = /usr/local
BINDIR		 = $(PREFIX)/bin
INCLUDEDIR	 = $(PREFIX)/include/mandoc
LIBDIR		 = $(PREFIX)/lib/mandoc
MANDIR		 = $(PREFIX)/man
EXAMPLEDIR	 = $(PREFIX)/share/examples/mandoc

INSTALL		 = install
INSTALL_PROGRAM	 = $(INSTALL) -m 0555
INSTALL_DATA	 = $(INSTALL) -m 0444
INSTALL_LIB	 = $(INSTALL) -m 0444
INSTALL_SOURCE	 = $(INSTALL) -m 0644
INSTALL_MAN	 = $(INSTALL_DATA)

# --- user settings related to database support ------------------------

# Building apropos(1) and makewhatis(8) requires both SQLite3 and fts(3).
# To avoid those dependencies, comment the following line.
# Be careful: the fts(3) implementation in glibc is broken on 32bit
# machines, see: https://sourceware.org/bugzilla/show_bug.cgi?id=15838
#
BUILD_TARGETS	+= db-build

# The remaining settings in this section
# are only relevant if db-build is enabled.
# Otherwise, they have no effect either way.

# If your system has manpath(1), uncomment this.  This is most any
# system that's not OpenBSD or NetBSD.  If uncommented, apropos(1)
# and makewhatis(8) will use manpath(1) to get the MANPATH variable.
#
#CFLAGS		+= -DUSE_MANPATH

# On some systems, SQLite3 may be installed below /usr/local.
# In that case, uncomment the following two lines.
#
#CFLAGS		+= -I/usr/local/include
#DBLIB		+= -L/usr/local/lib

# OpenBSD has the ohash functions in libutil.
# Comment the following line if your system doesn't.
#
DBLIB		+= -lutil

SBINDIR		 = $(PREFIX)/sbin

# --- user settings related to man.cgi ---------------------------------

# To build man.cgi, copy cgi.h.example to cgi.h, edit it,
# and enable the following line.
# Obviously, this requires that db-build is enabled, too.
#
#BUILD_TARGETS	+= cgi-build

# The remaining settings in this section
# are only relevant if cgi-build is enabled.
# Otherwise, they have no effect either way.

# If your system does not support static binaries, comment this,
# for example on Mac OS X.
#
STATIC		 = -static

# Linux requires -pthread for statical linking.
#
#STATIC		+= -pthread

WWWPREFIX	 = /var/www
HTDOCDIR	 = $(WWWPREFIX)/htdocs
CGIBINDIR	 = $(WWWPREFIX)/cgi-bin

# === END OF USER SETTINGS =============================================

INSTALL_TARGETS	 = $(BUILD_TARGETS:-build=-install)

BASEBIN		 = mandoc preconv demandoc
DBBIN		 = apropos makewhatis
CGIBIN		 = man.cgi

DBLIB		+= -lsqlite3

TESTSRCS	 = test-fgetln.c \
		   test-getsubopt.c \
		   test-mmap.c \
		   test-ohash.c \
		   test-reallocarray.c \
		   test-sqlite3_errstr.c \
		   test-strcasestr.c \
		   test-strlcat.c \
		   test-strlcpy.c \
		   test-strptime.c \
		   test-strsep.c

SRCS		 = apropos.c \
		   arch.c \
		   att.c \
		   cgi.c \
		   chars.c \
		   compat_fgetln.c \
		   compat_getsubopt.c \
		   compat_ohash.c \
		   compat_reallocarray.c \
		   compat_sqlite3_errstr.c \
		   compat_strcasestr.c \
		   compat_strlcat.c \
		   compat_strlcpy.c \
		   compat_strsep.c \
		   demandoc.c \
		   eqn.c \
		   eqn_html.c \
		   eqn_term.c \
		   html.c \
		   lib.c \
		   main.c \
		   man.c \
		   man_hash.c \
		   man_html.c \
		   man_macro.c \
		   man_term.c \
		   man_validate.c \
		   mandoc.c \
		   mandoc_aux.c \
		   mandocdb.c \
		   manpage.c \
		   manpath.c \
		   mansearch.c \
		   mansearch_const.c \
		   mdoc.c \
		   mdoc_argv.c \
		   mdoc_hash.c \
		   mdoc_html.c \
		   mdoc_macro.c \
		   mdoc_man.c \
		   mdoc_term.c \
		   mdoc_validate.c \
		   msec.c \
		   out.c \
		   preconv.c \
		   read.c \
		   roff.c \
		   st.c \
		   tbl.c \
		   tbl_data.c \
		   tbl_html.c \
		   tbl_layout.c \
		   tbl_opts.c \
		   tbl_term.c \
		   term.c \
		   term_ascii.c \
		   term_ps.c \
		   tree.c \
		   vol.c \
		   $(TESTSRCS)

DISTFILES	 = INSTALL \
		   LICENSE \
		   Makefile \
		   Makefile.depend \
		   NEWS \
		   TODO \
		   apropos.1 \
		   arch.in \
		   att.in \
		   cgi.h.example \
		   chars.in \
		   compat_ohash.h \
		   config.h.post \
		   config.h.pre \
		   configure \
		   demandoc.1 \
		   eqn.7 \
		   example.style.css \
		   gmdiff \
		   html.h \
		   lib.in \
		   libman.h \
		   libmandoc.h \
		   libmdoc.h \
		   libroff.h \
		   main.h \
		   makewhatis.8 \
		   man-cgi.css \
		   man.7 \
		   man.cgi.8 \
		   man.h \
		   mandoc.1 \
		   mandoc.3 \
		   mandoc.db.5 \
		   mandoc.h \
		   mandoc_aux.h \
		   mandoc_char.7 \
		   mandoc_escape.3 \
		   mandoc_html.3 \
		   mandoc_malloc.3 \
		   manpath.h \
		   mansearch.3 \
		   mansearch.h \
		   mchars_alloc.3 \
		   mdoc.7 \
		   mdoc.h \
		   msec.in \
		   out.h \
		   preconv.1 \
		   predefs.in \
		   roff.7 \
		   st.in \
		   style.css \
		   tbl.3 \
		   tbl.7 \
		   term.h \
		   vol.in \
		   $(SRCS)

LIBMAN_OBJS	 = man.o \
		   man_hash.o \
		   man_macro.o \
		   man_validate.o

LIBMDOC_OBJS	 = arch.o \
		   att.o \
		   lib.o \
		   mdoc.o \
		   mdoc_argv.o \
		   mdoc_hash.o \
		   mdoc_macro.o \
		   mdoc_validate.o \
		   st.o \
		   vol.o

LIBROFF_OBJS	 = eqn.o \
		   roff.o \
		   tbl.o \
		   tbl_data.o \
		   tbl_layout.o \
		   tbl_opts.o

LIBMANDOC_OBJS	 = $(LIBMAN_OBJS) \
		   $(LIBMDOC_OBJS) \
		   $(LIBROFF_OBJS) \
		   chars.o \
		   mandoc.o \
		   mandoc_aux.o \
		   msec.o \
		   read.o

COMPAT_OBJS	 = compat_fgetln.o \
		   compat_getsubopt.o \
		   compat_ohash.o \
		   compat_reallocarray.o \
		   compat_sqlite3_errstr.o \
		   compat_strcasestr.o \
		   compat_strlcat.o \
		   compat_strlcpy.o \
		   compat_strsep.o

MANDOC_HTML_OBJS = eqn_html.o \
		   html.o \
		   man_html.o \
		   mdoc_html.o \
		   tbl_html.o

MANDOC_MAN_OBJS  = mdoc_man.o

MANDOC_TERM_OBJS = eqn_term.o \
		   man_term.o \
		   mdoc_term.o \
		   term.o \
		   term_ascii.o \
		   term_ps.o \
		   tbl_term.o

MANDOC_OBJS	 = $(MANDOC_HTML_OBJS) \
		   $(MANDOC_MAN_OBJS) \
		   $(MANDOC_TERM_OBJS) \
		   main.o \
		   out.o \
		   tree.o

MAKEWHATIS_OBJS	 = mandocdb.o mansearch_const.o manpath.o

PRECONV_OBJS	 = preconv.o

APROPOS_OBJS	 = apropos.o mansearch.o mansearch_const.o manpath.o

CGI_OBJS	 = $(MANDOC_HTML_OBJS) \
		   cgi.o \
		   mansearch.o \
		   mansearch_const.o \
		   out.o

MANPAGE_OBJS	 = manpage.o mansearch.o mansearch_const.o manpath.o

DEMANDOC_OBJS	 = demandoc.o

WWW_MANS	 = apropos.1.html \
		   demandoc.1.html \
		   mandoc.1.html \
		   preconv.1.html \
		   mandoc.3.html \
		   mandoc_escape.3.html \
		   mandoc_html.3.html \
		   mandoc_malloc.3.html \
		   mansearch.3.html \
		   mchars_alloc.3.html \
		   tbl.3.html \
		   mandoc.db.5.html \
		   eqn.7.html \
		   man.7.html \
		   mandoc_char.7.html \
		   mdoc.7.html \
		   roff.7.html \
		   tbl.7.html \
		   makewhatis.8.html \
		   man.cgi.8.html \
		   man.h.html \
		   mandoc.h.html \
		   mandoc_aux.h.html \
		   manpath.h.html \
		   mansearch.h.html \
		   mdoc.h.html

WWW_OBJS	 = mdocml.tar.gz \
		   mdocml.sha256

# === DEPENDENCY HANDLING ==============================================

all: base-build $(BUILD_TARGETS)

base-build: $(BASEBIN)

db-build: $(DBBIN)

cgi-build: $(CGIBIN)

install: base-install $(INSTALL_TARGETS)

www: $(WWW_OBJS) $(WWW_MANS)

include Makefile.depend

# === TARGETS CONTAINING SHELL COMMANDS ================================

clean:
	rm -f libmandoc.a $(LIBMANDOC_OBJS)
	rm -f apropos $(APROPOS_OBJS)
	rm -f makewhatis $(MAKEWHATIS_OBJS)
	rm -f preconv $(PRECONV_OBJS)
	rm -f man.cgi $(CGI_OBJS)
	rm -f manpage $(MANPAGE_OBJS)
	rm -f demandoc $(DEMANDOC_OBJS)
	rm -f mandoc $(MANDOC_OBJS)
<<<<<<< HEAD
	rm -f config.log $(COMPAT_OBJS)
	rm -f mdocml.tar.gz
	rm -f index.html $(INDEX_OBJS)
=======
	rm -f config.h config.log $(COMPAT_OBJS)
	rm -f $(WWW_MANS) $(WWW_OBJS)
>>>>>>> 070c62a6
	rm -rf *.dSYM

base-install: base-build
	mkdir -p $(DESTDIR)$(BINDIR)
	mkdir -p $(DESTDIR)$(EXAMPLEDIR)
	mkdir -p $(DESTDIR)$(LIBDIR)
	mkdir -p $(DESTDIR)$(INCLUDEDIR)
	mkdir -p $(DESTDIR)$(MANDIR)/man1
	mkdir -p $(DESTDIR)$(MANDIR)/man3
	mkdir -p $(DESTDIR)$(MANDIR)/man7
	$(INSTALL_PROGRAM) $(BASEBIN) $(DESTDIR)$(BINDIR)
	$(INSTALL_LIB) libmandoc.a $(DESTDIR)$(LIBDIR)
	$(INSTALL_LIB) man.h mandoc.h mandoc_aux.h mdoc.h \
		$(DESTDIR)$(INCLUDEDIR)
	$(INSTALL_MAN) mandoc.1 preconv.1 demandoc.1 $(DESTDIR)$(MANDIR)/man1
	$(INSTALL_MAN) mandoc.3 mandoc_escape.3 mandoc_malloc.3 \
		mchars_alloc.3 tbl.3 $(DESTDIR)$(MANDIR)/man3
	$(INSTALL_MAN) man.7 mdoc.7 roff.7 eqn.7 tbl.7 mandoc_char.7 \
		$(DESTDIR)$(MANDIR)/man7
	$(INSTALL_DATA) example.style.css $(DESTDIR)$(EXAMPLEDIR)

db-install: db-build
	mkdir -p $(DESTDIR)$(BINDIR)
	mkdir -p $(DESTDIR)$(SBINDIR)
	mkdir -p $(DESTDIR)$(MANDIR)/man1
	mkdir -p $(DESTDIR)$(MANDIR)/man3
	mkdir -p $(DESTDIR)$(MANDIR)/man5
	mkdir -p $(DESTDIR)$(MANDIR)/man8
	$(INSTALL_PROGRAM) apropos $(DESTDIR)$(BINDIR)
	ln -f $(DESTDIR)$(BINDIR)/apropos $(DESTDIR)$(BINDIR)/whatis
	$(INSTALL_PROGRAM) makewhatis $(DESTDIR)$(SBINDIR)
	$(INSTALL_MAN) apropos.1 $(DESTDIR)$(MANDIR)/man1
	ln -f $(DESTDIR)$(MANDIR)/man1/apropos.1 \
		$(DESTDIR)$(MANDIR)/man1/whatis.1
	$(INSTALL_MAN) mansearch.3 $(DESTDIR)$(MANDIR)/man3
	$(INSTALL_MAN) mandoc.db.5 $(DESTDIR)$(MANDIR)/man5
	$(INSTALL_MAN) makewhatis.8 $(DESTDIR)$(MANDIR)/man8

cgi-install: cgi-build
	mkdir -p $(DESTDIR)$(CGIBINDIR)
	mkdir -p $(DESTDIR)$(HTDOCDIR)
	mkdir -p $(DESTDIR)$(WWWPREFIX)/man/mandoc/man1
	mkdir -p $(DESTDIR)$(WWWPREFIX)/man/mandoc/man8
	$(INSTALL_PROGRAM) man.cgi $(DESTDIR)$(CGIBINDIR)
	$(INSTALL_DATA) example.style.css $(DESTDIR)$(HTDOCDIR)/man.css
	$(INSTALL_DATA) man-cgi.css $(DESTDIR)$(HTDOCDIR)
	$(INSTALL_MAN) apropos.1 $(DESTDIR)$(WWWPREFIX)/man/mandoc/man1/
	$(INSTALL_MAN) man.cgi.8 $(DESTDIR)$(WWWPREFIX)/man/mandoc/man8/

www-install: www
	mkdir -p $(DESTDIR)$(HTDOCDIR)/snapshots
	$(INSTALL_DATA) $(WWW_MANS) style.css $(DESTDIR)$(HTDOCDIR)
	$(INSTALL_DATA) $(WWW_OBJS) $(DESTDIR)$(HTDOCDIR)/snapshots
	$(INSTALL_DATA) mdocml.tar.gz \
		$(DESTDIR)$(HTDOCDIR)/snapshots/mdocml-$(VERSION).tar.gz
	$(INSTALL_DATA) mdocml.sha256 \
		$(DESTDIR)$(HTDOCDIR)/snapshots/mdocml-$(VERSION).sha256

depend: config.h
	mkdep -f Makefile.depend $(CFLAGS) $(SRCS)
	perl -e 'undef $$/; $$_ = <>; s|/usr/include/\S+||g; \
		s|\\\n||g; s|  +| |g; print;' Makefile.depend > Makefile.tmp
	mv Makefile.tmp Makefile.depend

libmandoc.a: $(COMPAT_OBJS) $(LIBMANDOC_OBJS)
	$(AR) rs $@ $(COMPAT_OBJS) $(LIBMANDOC_OBJS)

mandoc: $(MANDOC_OBJS) libmandoc.a
	$(CC) $(LDFLAGS) -o $@ $(MANDOC_OBJS) libmandoc.a

makewhatis: $(MAKEWHATIS_OBJS) libmandoc.a
	$(CC) $(LDFLAGS) -o $@ $(MAKEWHATIS_OBJS) libmandoc.a $(DBLIB)

preconv: $(PRECONV_OBJS)
	$(CC) $(LDFLAGS) -o $@ $(PRECONV_OBJS)

manpage: $(MANPAGE_OBJS) libmandoc.a
	$(CC) $(LDFLAGS) -o $@ $(MANPAGE_OBJS) libmandoc.a $(DBLIB)

apropos: $(APROPOS_OBJS) libmandoc.a
	$(CC) $(LDFLAGS) -o $@ $(APROPOS_OBJS) libmandoc.a $(DBLIB)

man.cgi: $(CGI_OBJS) libmandoc.a
	$(CC) $(LDFLAGS) $(STATIC) -o $@ $(CGI_OBJS) libmandoc.a $(DBLIB)

demandoc: $(DEMANDOC_OBJS) libmandoc.a
	$(CC) $(LDFLAGS) -o $@ $(DEMANDOC_OBJS) libmandoc.a

mdocml.sha256: mdocml.tar.gz
	sha256 mdocml.tar.gz > $@

mdocml.tar.gz: $(DISTFILES)
	mkdir -p .dist/mdocml-$(VERSION)/
	$(INSTALL_SOURCE) $(DISTFILES) .dist/mdocml-$(VERSION)
	chmod 755 .dist/mdocml-$(VERSION)/configure
	( cd .dist/ && tar zcf ../$@ mdocml-$(VERSION) )
	rm -rf .dist/

config.h: configure config.h.pre config.h.post $(TESTSRCS)
	rm -f config.log
	CC="$(CC)" CFLAGS="$(CFLAGS)" DBLIB="$(DBLIB)" \
		VERSION="$(VERSION)" ./configure

.PHONY: 	 base-install cgi-install db-install install www-install
.PHONY: 	 clean depend
.SUFFIXES:	 .1       .3       .5       .7       .8       .h
.SUFFIXES:	 .1.html  .3.html  .5.html  .7.html  .8.html  .h.html

.h.h.html:
	highlight -I $< > $@

.1.1.html .3.3.html .5.5.html .7.7.html .8.8.html: mandoc
	./mandoc -Thtml -Wall,stop \
		-Ostyle=style.css,man=%N.%S.html,includes=%I.html $< > $@<|MERGE_RESOLUTION|>--- conflicted
+++ resolved
@@ -387,14 +387,8 @@
 	rm -f manpage $(MANPAGE_OBJS)
 	rm -f demandoc $(DEMANDOC_OBJS)
 	rm -f mandoc $(MANDOC_OBJS)
-<<<<<<< HEAD
 	rm -f config.log $(COMPAT_OBJS)
-	rm -f mdocml.tar.gz
-	rm -f index.html $(INDEX_OBJS)
-=======
-	rm -f config.h config.log $(COMPAT_OBJS)
 	rm -f $(WWW_MANS) $(WWW_OBJS)
->>>>>>> 070c62a6
 	rm -rf *.dSYM
 
 base-install: base-build

DISABLE_PSE
PMAP_SHPGPERPROC	opt_pmap.h
PPC_PROBE_CHIPSET	opt_ppc.h
PPC_DEBUG		opt_ppc.h
MAXMEM
PERFMON			opt_perfmon.h
POWERFAIL_NMI		opt_trap.h
AUTO_EOI_1		opt_auto_eoi.h
AUTO_EOI_2		opt_auto_eoi.h
CONSPEED		opt_comconsole.h
I586_PMC_GUPROF		opt_i586_guprof.h
BROKEN_KEYBOARD_RESET	opt_reset.h

# x86_64 SMP options
<<<<<<< HEAD
APIC_IO			opt_global.h
CPU_AMD64X2_INTR_SPAM	opt_cpu.h
=======
>>>>>>> ea90da15

# The cpu type
#
HAMMER_CPU		opt_cpu.h
MAXCONS			opt_syscons.h
SC_ALT_MOUSE_IMAGE	opt_syscons.h
SC_DEBUG_LEVEL		opt_syscons.h
SC_DFLT_FONT		opt_syscons.h
SC_DISABLE_DDBKEY	opt_syscons.h
SC_DISABLE_REBOOT	opt_syscons.h
SC_HISTORY_SIZE		opt_syscons.h
SC_KERNEL_CONS_ATTR	opt_syscons.h
SC_KERNEL_CONS_REV_ATTR	opt_syscons.h
SC_MOUSE_CHAR		opt_syscons.h
SC_NO_CUTPASTE		opt_syscons.h
SC_NO_FONT_LOADING	opt_syscons.h
SC_NO_HISTORY		opt_syscons.h
SC_NO_SYSMOUSE		opt_syscons.h
SC_NORM_ATTR		opt_syscons.h
SC_NORM_REV_ATTR	opt_syscons.h
SC_PIXEL_MODE		opt_syscons.h
SC_TWOBUTTON_MOUSE	opt_syscons.h

VGA_ALT_SEQACCESS	opt_vga.h
VGA_DEBUG		opt_vga.h
VGA_KEEP_POWERON_MODE	opt_vga.h
VGA_NO_FONT_LOADING	opt_vga.h
VGA_NO_MODE_CHANGE	opt_vga.h
VGA_WIDTH90		opt_vga.h

PSM_HOOKRESUME		opt_psm.h
PSM_RESETAFTERSUSPEND	opt_psm.h
PSM_DEBUG		opt_psm.h

ATKBD_DFLT_KEYMAP	opt_atkbd.h

KBD_DISABLE_KEYMAP_LOAD	opt_kbd.h
KBD_INSTALL_CDEV	opt_kbd.h
KBD_MAXRETRY		opt_kbd.h
KBD_MAXWAIT		opt_kbd.h
KBD_RESETDELAY		opt_kbd.h
KBDIO_DEBUG		opt_kbd.h<|MERGE_RESOLUTION|>--- conflicted
+++ resolved
@@ -12,11 +12,7 @@
 BROKEN_KEYBOARD_RESET	opt_reset.h
 
 # x86_64 SMP options
-<<<<<<< HEAD
-APIC_IO			opt_global.h
 CPU_AMD64X2_INTR_SPAM	opt_cpu.h
-=======
->>>>>>> ea90da15
 
 # The cpu type
 #
